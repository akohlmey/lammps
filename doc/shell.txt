--- conflicted
+++ resolved
@@ -77,15 +77,9 @@
 
 The {putenv} cmd defines or updates an environment variable directly.
 Since this command does not pass through the shell, no shell variable
-<<<<<<< HEAD
-expansion or globbing is performed, only '$' expansion of LAMMPS variables
-defined with the variable_variable.html command is done, the resulting
-string is then used literally.
-=======
 expansion or globbing is performed, only the usual substitution for
 LAMMPS variables defined with the "variable"_variable.html command is
 performed.  The resulting string is then used literally.
->>>>>>> 2f266184
 
 Any other cmd is passed as-is to the shell along with its arguments as
 one string, invoked by the C-library system() call.  For example,
