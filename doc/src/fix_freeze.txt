--- conflicted
+++ resolved
@@ -35,16 +35,9 @@
 Styles with a {gpu}, {intel}, {kk}, {omp}, or {opt} suffix are
 functionally the same as the corresponding style without the suffix.
 They have been optimized to run faster, depending on your available
-<<<<<<< HEAD
-hardware, as discussed in "Section 5"_Section_accelerate.html
-of the manual.  The accelerated styles take the same arguments and
-should produce the same results, except for round-off and precision
-issues.
-=======
 hardware, as discussed on the "Speed packages"_Speed_packages.html doc
 page.  The accelerated styles take the same arguments and should
 produce the same results, except for round-off and precision issues.
->>>>>>> ad88ecd3
 
 These accelerated styles are part of the GPU, USER-INTEL, KOKKOS,
 USER-OMP and OPT packages, respectively.  They are only enabled if
