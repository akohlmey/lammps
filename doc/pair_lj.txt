--- conflicted
+++ resolved
@@ -21,11 +21,7 @@
 
 pair_style style args :pre
 
-<<<<<<< HEAD
-style = {lj/cut} or {lj/cut/gpu} or {lj/cut/omp} or {lj/cut/opt} or {lj/cut/coul/cut} \
-=======
 style = {lj/cut} or {lj/cut/gpu} or {lj/cut/opt} or {lj/cut/coul/cut} \
->>>>>>> 8ba792f1
         or {lj/cut/coul/debye} or {lj/cut/coul/long} or {lj/cut/coul/long/tip4p}
 args = list of arguments for a particular style :ul
   {lj/cut} args = cutoff
