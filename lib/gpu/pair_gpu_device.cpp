/* ----------------------------------------------------------------------
   LAMMPS - Large-scale Atomic/Molecular Massively Parallel Simulator
   http://lammps.sandia.gov, Sandia National Laboratories
   Steve Plimpton, sjplimp@sandia.gov

   Copyright (2003) Sandia Corporation.  Under the terms of Contract
   DE-AC04-94AL85000 with Sandia Corporation, the U.S. Government retains
   certain rights in this software.  This software is distributed under 
   the GNU General Public License.

   See the README file in the top-level LAMMPS directory.
------------------------------------------------------------------------- */

/* ----------------------------------------------------------------------
   Contributing authors: Mike Brown (ORNL), brownw@ornl.gov
------------------------------------------------------------------------- */

#include "pair_gpu_device.h"
#include "pair_gpu_precision.h"
#include <map>
#include <math.h>

#define PairGPUDeviceT PairGPUDevice<numtyp, acctyp>

template <class numtyp, class acctyp>
PairGPUDeviceT::PairGPUDevice() : _init_count(0), _device_init(false),
                                  _gpu_mode(GPU_FORCE), _first_device(0),
                                  _last_device(0) {
}

template <class numtyp, class acctyp>
PairGPUDeviceT::~PairGPUDevice() {
  clear_device();
}

template <class numtyp, class acctyp>
<<<<<<< HEAD
bool PairGPUDeviceT::init_device(MPI_Comm world, const int first_gpu, const int last_gpu,
                                 const int gpu_mode, const double p_split) {
  if (_device_init)
    return true;
  _device_init=true;
  _world=world;
=======
bool PairGPUDeviceT::init_device(MPI_Comm world, MPI_Comm replica, 
                                 const int first_gpu, const int last_gpu,
                                 const int gpu_mode, const double p_split,
                                 const int nthreads) {
  _nthreads=nthreads;

  if (_device_init)
    return true;
  _device_init=true;
  _comm_world=world;
  _comm_replica=replica;
>>>>>>> a499b284
  _first_device=first_gpu;
  _last_device=last_gpu;
  _gpu_mode=gpu_mode;
  _particle_split=p_split;

<<<<<<< HEAD
  // Get the rank within the world
  MPI_Comm_rank(_world,&_world_me);
  MPI_Comm_size(_world,&_world_size);
=======
  // Get the rank/size within the world
  MPI_Comm_rank(_comm_world,&_world_me);
  MPI_Comm_size(_comm_world,&_world_size);
  // Get the rank/size within the replica
  MPI_Comm_rank(_comm_replica,&_replica_me);
  MPI_Comm_size(_comm_replica,&_replica_size);
>>>>>>> a499b284

  // Get the names of all nodes
  int name_length;
  char node_name[MPI_MAX_PROCESSOR_NAME];
  char node_names[MPI_MAX_PROCESSOR_NAME*_world_size];
  MPI_Get_processor_name(node_name,&name_length);
  MPI_Allgather(&node_name,MPI_MAX_PROCESSOR_NAME,MPI_CHAR,&node_names,
<<<<<<< HEAD
                MPI_MAX_PROCESSOR_NAME,MPI_CHAR,_world);
=======
                MPI_MAX_PROCESSOR_NAME,MPI_CHAR,_comm_world);
>>>>>>> a499b284
  std::string node_string=std::string(node_name);
  
  // Get the number of procs per node                
  std::map<std::string,int> name_map;
  std::map<std::string,int>::iterator np;
  for (int i=0; i<_world_size; i++) {
    std::string i_string=std::string(&node_names[i*MPI_MAX_PROCESSOR_NAME]);
    np=name_map.find(i_string);
    if (np==name_map.end())
      name_map[i_string]=1;
    else
      np->second++;
  }
  int procs_per_node=name_map.begin()->second;

  // Assign a unique id to each node
  int split_num=0, split_id=0;
  for (np=name_map.begin(); np!=name_map.end(); ++np) {
    if (np->first==node_string)
      split_id=split_num;
    split_num++;
  }
  
  // Set up a per node communicator and find rank within
  MPI_Comm node_comm;
<<<<<<< HEAD
  MPI_Comm_split(_world, split_id, 0, &node_comm);
=======
  MPI_Comm_split(_comm_world, split_id, 0, &node_comm);  
>>>>>>> a499b284
  int node_rank;
  MPI_Comm_rank(node_comm,&node_rank);                  

  // set the device ID
  _procs_per_gpu=static_cast<int>(ceil(static_cast<double>(procs_per_node)/
                                       (last_gpu-first_gpu+1)));
  int my_gpu=node_rank/_procs_per_gpu;
  
  // Set up a per device communicator
  MPI_Comm_split(node_comm,my_gpu,0,&_comm_gpu);
  MPI_Comm_rank(_comm_gpu,&_gpu_rank);

  gpu=new UCL_Device();
  if (my_gpu>=gpu->num_devices())
    return false;
  
  gpu->set(my_gpu);
  return true;
}

template <class numtyp, class acctyp>
bool PairGPUDeviceT::init(const bool charge, const bool rot, const int nlocal, 
                          const int host_nlocal, const int nall,
                          const int maxspecial, const bool gpu_nbor, 
                          const int gpu_host, const int max_nbors, 
                          const double cell_size, const bool pre_cut) {
  if (!_device_init)
    return false;                          
  if (_init_count==0) {
    // Initialize atom and nbor data
    int ef_nlocal=nlocal;
    if (_particle_split<1.0 && _particle_split>0.0)
      ef_nlocal=static_cast<int>(_particle_split*nlocal);
    if (!atom.init(ef_nlocal,nall,charge,rot,*gpu,gpu_nbor,
                   gpu_nbor && maxspecial>0))
      return false;
    if (!nbor.init(ef_nlocal,host_nlocal,max_nbors,maxspecial,*gpu,gpu_nbor,
                   gpu_host,pre_cut))
      return false;
    nbor.cell_size(cell_size);
  } else {
    if (cell_size>nbor.cell_size())
      nbor.cell_size(cell_size);
  }

  _init_count++;
  return true;
}

template <class numtyp, class acctyp>
void PairGPUDeviceT::init_message(FILE *screen, const char *name,
                                  const int first_gpu, const int last_gpu) {
  #ifdef USE_OPENCL
  std::string fs="";
  #else
  std::string fs=toa(gpu->free_gigabytes())+"/";
  #endif
  
  if (_replica_me == 0 && screen) {
    fprintf(screen,"\n-------------------------------------");
    fprintf(screen,"-------------------------------------\n");
    fprintf(screen,"- Using GPGPU acceleration for %s:\n",name);
    fprintf(screen,"-  with %d procs per device.\n",_procs_per_gpu);
    fprintf(screen,"-------------------------------------");
    fprintf(screen,"-------------------------------------\n");

    for (int i=first_gpu; i<=last_gpu; i++) {
      std::string sname=gpu->name(i)+", "+toa(gpu->cores(i))+" cores, "+fs+
                        toa(gpu->gigabytes(i))+" GB, "+toa(gpu->clock_rate(i))+
                        " GHZ (";
      if (sizeof(PRECISION)==4) {
        if (sizeof(ACC_PRECISION)==4)
          sname+="Single Precision)";
        else
          sname+="Mixed Precision)";
      } else
        sname+="Double Precision)";

      fprintf(screen,"GPU %d: %s\n",i,sname.c_str());         
    }

    fprintf(screen,"-------------------------------------");
    fprintf(screen,"-------------------------------------\n\n");
  }
}

template <class numtyp, class acctyp>
void PairGPUDeviceT::output_times(UCL_Timer &time_pair, const double avg_split,
                                  const double max_bytes, FILE *screen) {
  double single[5], times[5];

  single[0]=atom.transfer_time();
  single[1]=nbor.time_nbor.total_seconds();
  single[2]=nbor.time_kernel.total_seconds();
  single[3]=time_pair.total_seconds();
  single[4]=atom.cast_time();

<<<<<<< HEAD
  MPI_Reduce(single,times,5,MPI_DOUBLE,MPI_SUM,0,_world);

  double my_max_bytes=max_bytes;
  double mpi_max_bytes;
  MPI_Reduce(&my_max_bytes,&mpi_max_bytes,1,MPI_DOUBLE,MPI_MAX,0,_world);
=======
  MPI_Reduce(single,times,5,MPI_DOUBLE,MPI_SUM,0,_comm_replica);

  double my_max_bytes=max_bytes;
  double mpi_max_bytes;
  MPI_Reduce(&my_max_bytes,&mpi_max_bytes,1,MPI_DOUBLE,MPI_MAX,0,_comm_replica);
>>>>>>> a499b284
  double max_mb=mpi_max_bytes/(1024.0*1024.0);

  if (replica_me()==0)
    if (screen && times[3]>0.0) {
      fprintf(screen,"\n\n-------------------------------------");
      fprintf(screen,"--------------------------------\n");
      fprintf(screen,"      GPU Time Info (average): ");
      fprintf(screen,"\n-------------------------------------");
      fprintf(screen,"--------------------------------\n");

      if (procs_per_gpu()==1) {
        fprintf(screen,"Data Transfer:   %.4f s.\n",times[0]/_replica_size);
        fprintf(screen,"Data Cast/Pack:  %.4f s.\n",times[4]/_replica_size);
        fprintf(screen,"Neighbor copy:   %.4f s.\n",times[1]/_replica_size);
        if (nbor.gpu_nbor())
          fprintf(screen,"Neighbor build:  %.4f s.\n",times[2]/_replica_size);
        else
          fprintf(screen,"Neighbor unpack: %.4f s.\n",times[2]/_replica_size);
        fprintf(screen,"Force calc:      %.4f s.\n",times[3]/_replica_size);
      }
      fprintf(screen,"Average split:   %.4f.\n",avg_split);
      fprintf(screen,"Max Mem / Proc:  %.2f MB.\n",max_mb);

      fprintf(screen,"-------------------------------------");
      fprintf(screen,"--------------------------------\n\n");
    }
}

template <class numtyp, class acctyp>
void PairGPUDeviceT::clear() {
  if (_init_count>0) {
    _init_count--;
    if (_init_count==0) {
      atom.clear();
      nbor.clear();
    }
  }
}

template <class numtyp, class acctyp>
void PairGPUDeviceT::clear_device() {
  while (_init_count>0)
    clear();
  if (_device_init) {
    delete gpu;
    _device_init=false;
  }
}

template <class numtyp, class acctyp>
double PairGPUDeviceT::host_memory_usage() const {
  return atom.host_memory_usage()+
         nbor.host_memory_usage()+4*sizeof(numtyp)+
         sizeof(PairGPUDevice<numtyp,acctyp>);
}

template class PairGPUDevice<PRECISION,ACC_PRECISION>;
PairGPUDevice<PRECISION,ACC_PRECISION> pair_gpu_device;

<<<<<<< HEAD
bool lmp_init_device(MPI_Comm world, const int first_gpu, const int last_gpu,
                     const int gpu_mode, const double particle_split) {
  return pair_gpu_device.init_device(world,first_gpu,last_gpu,gpu_mode,
                                     particle_split);
=======
bool lmp_init_device(MPI_Comm world, MPI_Comm replica, const int first_gpu,
                     const int last_gpu, const int gpu_mode, 
                     const double particle_split, const int nthreads) {
  return pair_gpu_device.init_device(world,replica,first_gpu,last_gpu,gpu_mode,
                                     particle_split,nthreads);
>>>>>>> a499b284
}

void lmp_clear_device() {
  pair_gpu_device.clear_device();
}

double lmp_gpu_forces(double **f, double **tor, double *eatom,
                      double **vatom, double *virial, double &ecoul) {
  if (pair_gpu_device.init_count()) {
    pair_gpu_device.stop_host_timer();
    pair_gpu_device.gpu->sync();
    double evdw=pair_gpu_device.atom.energy_virial(eatom,vatom,virial,ecoul);
    pair_gpu_device.atom.get_answers(f,tor);

    return evdw;
  }
  return 0.0;
}
<|MERGE_RESOLUTION|>--- conflicted
+++ resolved
@@ -34,14 +34,6 @@
 }
 
 template <class numtyp, class acctyp>
-<<<<<<< HEAD
-bool PairGPUDeviceT::init_device(MPI_Comm world, const int first_gpu, const int last_gpu,
-                                 const int gpu_mode, const double p_split) {
-  if (_device_init)
-    return true;
-  _device_init=true;
-  _world=world;
-=======
 bool PairGPUDeviceT::init_device(MPI_Comm world, MPI_Comm replica, 
                                  const int first_gpu, const int last_gpu,
                                  const int gpu_mode, const double p_split,
@@ -53,24 +45,17 @@
   _device_init=true;
   _comm_world=world;
   _comm_replica=replica;
->>>>>>> a499b284
   _first_device=first_gpu;
   _last_device=last_gpu;
   _gpu_mode=gpu_mode;
   _particle_split=p_split;
 
-<<<<<<< HEAD
-  // Get the rank within the world
-  MPI_Comm_rank(_world,&_world_me);
-  MPI_Comm_size(_world,&_world_size);
-=======
   // Get the rank/size within the world
   MPI_Comm_rank(_comm_world,&_world_me);
   MPI_Comm_size(_comm_world,&_world_size);
   // Get the rank/size within the replica
   MPI_Comm_rank(_comm_replica,&_replica_me);
   MPI_Comm_size(_comm_replica,&_replica_size);
->>>>>>> a499b284
 
   // Get the names of all nodes
   int name_length;
@@ -78,11 +63,7 @@
   char node_names[MPI_MAX_PROCESSOR_NAME*_world_size];
   MPI_Get_processor_name(node_name,&name_length);
   MPI_Allgather(&node_name,MPI_MAX_PROCESSOR_NAME,MPI_CHAR,&node_names,
-<<<<<<< HEAD
-                MPI_MAX_PROCESSOR_NAME,MPI_CHAR,_world);
-=======
                 MPI_MAX_PROCESSOR_NAME,MPI_CHAR,_comm_world);
->>>>>>> a499b284
   std::string node_string=std::string(node_name);
   
   // Get the number of procs per node                
@@ -108,11 +89,7 @@
   
   // Set up a per node communicator and find rank within
   MPI_Comm node_comm;
-<<<<<<< HEAD
-  MPI_Comm_split(_world, split_id, 0, &node_comm);
-=======
   MPI_Comm_split(_comm_world, split_id, 0, &node_comm);  
->>>>>>> a499b284
   int node_rank;
   MPI_Comm_rank(node_comm,&node_rank);                  
 
@@ -210,19 +187,11 @@
   single[3]=time_pair.total_seconds();
   single[4]=atom.cast_time();
 
-<<<<<<< HEAD
-  MPI_Reduce(single,times,5,MPI_DOUBLE,MPI_SUM,0,_world);
-
-  double my_max_bytes=max_bytes;
-  double mpi_max_bytes;
-  MPI_Reduce(&my_max_bytes,&mpi_max_bytes,1,MPI_DOUBLE,MPI_MAX,0,_world);
-=======
   MPI_Reduce(single,times,5,MPI_DOUBLE,MPI_SUM,0,_comm_replica);
 
   double my_max_bytes=max_bytes;
   double mpi_max_bytes;
   MPI_Reduce(&my_max_bytes,&mpi_max_bytes,1,MPI_DOUBLE,MPI_MAX,0,_comm_replica);
->>>>>>> a499b284
   double max_mb=mpi_max_bytes/(1024.0*1024.0);
 
   if (replica_me()==0)
@@ -282,18 +251,11 @@
 template class PairGPUDevice<PRECISION,ACC_PRECISION>;
 PairGPUDevice<PRECISION,ACC_PRECISION> pair_gpu_device;
 
-<<<<<<< HEAD
-bool lmp_init_device(MPI_Comm world, const int first_gpu, const int last_gpu,
-                     const int gpu_mode, const double particle_split) {
-  return pair_gpu_device.init_device(world,first_gpu,last_gpu,gpu_mode,
-                                     particle_split);
-=======
 bool lmp_init_device(MPI_Comm world, MPI_Comm replica, const int first_gpu,
                      const int last_gpu, const int gpu_mode, 
                      const double particle_split, const int nthreads) {
   return pair_gpu_device.init_device(world,replica,first_gpu,last_gpu,gpu_mode,
                                      particle_split,nthreads);
->>>>>>> a499b284
 }
 
 void lmp_clear_device() {
