# /* ----------------------------------------------------------------------   
<<<<<<< HEAD
#    LAMMPS - Large-scale Atomic/Molecular Massively Parallel Simulator       
#    http://lammps.sandia.gov, Sandia National Laboratories                   
#    Steve Plimpton, sjplimp@sandia.gov                                       
#                                                                             
#    Copyright (2003) Sandia Corporation.  Under the terms of Contract        
#    DE-AC04-94AL85000 with Sandia Corporation, the U.S. Government retains   
#    certain rights in this software.  This software is distributed under      
#    the GNU General Public License.                                          
#                                                                             
#    See the README file in the top-level LAMMPS directory.                   
# ------------------------------------------------------------------------- */
#                                                                             
# /* ----------------------------------------------------------------------   
# Makefile for NCSA's lincoln GPU cluster. use with "soft +cuda-3.2"
=======
# Makefile for NCSA's lincoln GPU cluster. Tested with "soft +cuda-2.3"
>>>>>>> adbeb027
# ------------------------------------------------------------------------- */

GCC=/usr/local/gcc-4.4.3
CUDA_HOME = /usr/local/cuda-3.2
NVCC = $(CUDA_HOME)/bin/nvcc

CUDA_ARCH = -arch=sm_13
CUDA_PRECISION = -D_SINGLE_DOUBLE
CUDA_INCLUDE = -I$(CUDA_HOME)/include
CUDA_LIB = -L$(CUDA_HOME)/lib64 -Wl,-rpath,$(CUDA_HOME)/lib64:$(GCC)/lib64
CUDA_OPTS = -DUNIX -O3 -Xptxas -v --use_fast_math 

<<<<<<< HEAD
CUDR_CPP =  env OMPI_CC=$(GCC)/bin/gcc OMPI_CXX=$(GCC)/bin/g++ mpic++ -DMPI_GERYON
CUDR_OPTS = -O3 -march=native -mpc64 -fno-exceptions -fno-rtti -ffast-math -funroll-loops -fstrict-aliasing -fstrict-aliasing 
=======
CUDR_CPP = mpic++ -DMPI_GERYON -DUCL_NO_EXIT 
CUDR_OPTS = -O3 -DMPI_GERYON -ffast-math -funroll-loops
>>>>>>> adbeb027

BIN_DIR = ./
OBJ_DIR = ./obj
LIB_DIR = ./
AR = ar

include Nvidia.makefile
<|MERGE_RESOLUTION|>--- conflicted
+++ resolved
@@ -1,22 +1,5 @@
 # /* ----------------------------------------------------------------------   
-<<<<<<< HEAD
-#    LAMMPS - Large-scale Atomic/Molecular Massively Parallel Simulator       
-#    http://lammps.sandia.gov, Sandia National Laboratories                   
-#    Steve Plimpton, sjplimp@sandia.gov                                       
-#                                                                             
-#    Copyright (2003) Sandia Corporation.  Under the terms of Contract        
-#    DE-AC04-94AL85000 with Sandia Corporation, the U.S. Government retains   
-#    certain rights in this software.  This software is distributed under      
-#    the GNU General Public License.                                          
-#                                                                             
-#    See the README file in the top-level LAMMPS directory.                   
-# ------------------------------------------------------------------------- */
-#                                                                             
-# /* ----------------------------------------------------------------------   
-# Makefile for NCSA's lincoln GPU cluster. use with "soft +cuda-3.2"
-=======
 # Makefile for NCSA's lincoln GPU cluster. Tested with "soft +cuda-2.3"
->>>>>>> adbeb027
 # ------------------------------------------------------------------------- */
 
 GCC=/usr/local/gcc-4.4.3
@@ -29,13 +12,8 @@
 CUDA_LIB = -L$(CUDA_HOME)/lib64 -Wl,-rpath,$(CUDA_HOME)/lib64:$(GCC)/lib64
 CUDA_OPTS = -DUNIX -O3 -Xptxas -v --use_fast_math 
 
-<<<<<<< HEAD
-CUDR_CPP =  env OMPI_CC=$(GCC)/bin/gcc OMPI_CXX=$(GCC)/bin/g++ mpic++ -DMPI_GERYON
-CUDR_OPTS = -O3 -march=native -mpc64 -fno-exceptions -fno-rtti -ffast-math -funroll-loops -fstrict-aliasing -fstrict-aliasing 
-=======
 CUDR_CPP = mpic++ -DMPI_GERYON -DUCL_NO_EXIT 
 CUDR_OPTS = -O3 -DMPI_GERYON -ffast-math -funroll-loops
->>>>>>> adbeb027
 
 BIN_DIR = ./
 OBJ_DIR = ./obj
