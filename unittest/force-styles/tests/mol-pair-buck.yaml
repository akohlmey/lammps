---
<<<<<<< HEAD
lammps_version: 21 Jul 2020
date_generated: Fri Jul 31 12:07:29 202
epsilon: 7.5e-14
=======
lammps_version: 24 Aug 2020
date_generated: Tue Sep 15 09:44:11 202
epsilon: 6e-14
>>>>>>> 9efc8319
prerequisites: ! |
  atom full
  pair buck
pre_commands: ! ""
post_commands: ! ""
input_file: in.fourmol
pair_style: buck 8.0
pair_coeff: ! |
  1 1 170339.505032359 0.166879344173798 13.642356513989
  1 2 85988.1490021027 0.116722557424471 0.80085535265993
  1 3 169866.420176425 0.190286500706475 29.9623467274028
  1 4 147160.913151695 0.186942613268455 23.3320434749744
  1 5 147160.913151695 0.186942613268455 23.3320434749744
  2 2 43972.4676803832 0.0665738276248451 0.0138732735747516
  2 3 85535.686235147 0.140128612516736 2.39406114840173
  2 4 45975.8370021332 0.0331639834863857 0.000214673167591639
  2 5 74124.142292174 0.136784828511181 1.79395952625758
  3 3 169504.649065961 0.213692863412526 60.0617510100503
  3 4 146835.114678908 0.210349185259049 47.3225728524629
  3 5 146835.114678908 0.210349185259049 47.3225728524629
  4 4 127198.698386798 0.207005479340455 37.2289658745028
  4 5 127198.698386798 0.207005479340455 37.2289658745028
  5 5 127198.698386798 0.207005479340455 37.2289658745028
extract: ! |
  a 2
  c 2
natoms: 29
init_vdwl: 143.749538808172
init_coul: 0
init_stress: ! |2-
   2.8546063261749947e+02  2.8737384899658309e+02  4.6113105064788800e+02 -5.4335721921076150e+01  3.0318888748596905e+01  4.6619308801703639e+01
init_forces: ! |2
    1 -4.1623312328968973e+00  3.8386614428046357e+01  4.8751961502428443e+01
    2  2.3627361581160311e+01  1.9437613549333786e+01 -2.7808992075045698e+01
    3 -1.9523183463523988e+01 -5.0755464292132672e+01 -2.0167041215602033e+01
    4 -4.2090793543049374e+00  1.1066643676095793e+00 -2.9972422908039085e+00
    5 -1.3267826706072230e+00 -2.2204322651025663e+00  6.0778809239934031e+00
    6 -7.1123146444528984e+01  7.7052674244983237e+01  6.6070828458754377e+01
    7  1.0820695183752402e-01 -2.1456209303205753e+01 -1.2988794014127086e+02
    8  2.7685557706153210e+00 -6.4055292922227114e+00  3.5054112799000308e+01
    9  1.0385287876594045e+01  1.1200082574985384e+01  4.5981266271691283e+01
   10  4.8483646678620808e+01 -6.2863078092157814e+01 -1.7919415564214969e+01
   11 -1.1854585526102190e+00 -3.0186873903081461e+00 -4.9190342962819997e+00
   12  8.7532668786692849e+00  4.0320399320855103e+00 -3.6940200610553369e+00
   13  4.4340021275893049e+00 -1.7594799545276503e+00 -8.0344014115374854e-02
   14 -1.8210427053902465e+00  3.6741358935389795e-01 -4.6918194401673006e+00
   15 -1.0513684115705089e-01  4.6130019283969581e+00  1.6347276488933093e+00
   16  4.1042300863600815e+01 -3.2293537348976294e+01 -9.0261473702885723e+01
   17 -3.6114856830930577e+01  2.4604092710226865e+01  9.8841500263570012e+01
   18 -1.8830057555437815e-02 -3.1807694496772947e-02  2.8355454534004447e-02
   19  2.6053607178351323e-04 -1.3620418845373267e-04  1.2427459444534828e-03
   20 -7.4132921210516805e-04 -7.5129738985115445e-04  2.4973630220728152e-04
   21 -1.0785432870565986e+01 -1.2742946265488097e+01  3.6432133538627276e+01
   22 -1.7555577697607394e+01 -4.2541329162364496e+00 -2.7543137610931119e+01
   23  2.8333543503091875e+01  1.7005758896986869e+01 -8.8808421884931406e+00
   24  6.9230417127829202e+00 -3.3463292262284696e+01  1.8600914290859674e+01
   25 -2.4509700096241421e+01  3.9444180063920515e+00 -2.0606959828990203e+01
   26  1.7575838201618030e+01  2.9510218159180141e+01  1.9863483973633074e+00
   27  6.6485844671195089e+00 -3.6337865162938726e+01  1.3616306220323644e+01
   28 -2.7672101461511541e+01  1.1892759906164907e+01 -1.8723455368858552e+01
   29  2.1029504459272502e+01  2.4449997447911123e+01  5.1038895464304854e+00
run_vdwl: 143.551911190157
run_coul: 0
run_stress: ! |2-
   2.8577346215348786e+02  2.8738293557155362e+02  4.5969292987124692e+02 -5.4042629413176499e+01  3.0499443960600292e+01  4.6842687890897629e+01
run_forces: ! |2
    1 -4.0748989890103937e+00  3.8338239837088423e+01  4.8564689706222993e+01
    2  2.3558333861475681e+01  1.9416332722491227e+01 -2.7633727086668475e+01
    3 -1.9576093379866627e+01 -5.0673825969475615e+01 -2.0144948733278433e+01
    4 -4.1878725407092734e+00  1.0973636098007202e+00 -2.9895733062153305e+00
    5 -1.3227409011156408e+00 -2.2154154086625057e+00  6.0619957173221994e+00
    6 -7.0817260011683317e+01  7.6783707175085524e+01  6.5489559324312353e+01
    7  1.1520568202656330e-01 -2.1384962273116361e+01 -1.2901866692609073e+02
    8  2.4606737316808216e+00 -6.1187309849584546e+00  3.4980335331961392e+01
    9  1.0355545820856243e+01  1.1115514424995482e+01  4.5792208247973932e+01
   10  4.8533764983044421e+01 -6.2921290293995831e+01 -1.7988469177372597e+01
   11 -1.1729314140619431e+00 -2.9842930684295861e+00 -4.8628575037546087e+00
   12  8.7481283684487572e+00  4.0129693515269675e+00 -3.7467882925670173e+00
   13  4.4171075484821403e+00 -1.7438140171022225e+00 -7.9030474231612746e-02
   14 -1.8044571132811003e+00  3.5738639129504107e-01 -4.6475134342932725e+00
   15 -1.1445355540488859e-01  4.6203861654872016e+00  1.6465926719575446e+00
   16  4.0961654253599399e+01 -3.2279608194594402e+01 -9.0141712765485678e+01
   17 -3.6048089876920173e+01  2.4607810422808438e+01  9.8702845023465940e+01
   18 -1.8832666390825602e-02 -3.1809296927685429e-02  2.8363978352326218e-02
   19  2.5268959655596062e-04 -1.4313577314748296e-04  1.2438761339514175e-03
   20 -7.3241971372391970e-04 -7.4371370535642779e-04  2.5032308159534370e-04
   21 -1.0852496958323307e+01 -1.2705511021348544e+01  3.6461478783498166e+01
   22 -1.7633293795019362e+01 -4.3045216142433631e+00 -2.7570260318034393e+01
   23  2.8478320222689906e+01  1.7018719092017456e+01 -8.8830608129601956e+00
   24  7.1226808042283052e+00 -3.3729429644568754e+01  1.8830054532236218e+01
   25 -2.4863047645285185e+01  3.9472474275001792e+00 -2.0910860041184570e+01
   26  1.7729546240092340e+01  2.9773530484348854e+01  2.0611099135595561e+00
   27  6.7356557913300854e+00 -3.6409867448434611e+01  1.3592788117943080e+01
   28 -2.7771356738145869e+01  1.1920740573512976e+01 -1.8753246721723812e+01
   29  2.1041688007380433e+01  2.4494018407377951e+01  5.1572000458395184e+00
...<|MERGE_RESOLUTION|>--- conflicted
+++ resolved
@@ -1,13 +1,7 @@
 ---
-<<<<<<< HEAD
-lammps_version: 21 Jul 2020
-date_generated: Fri Jul 31 12:07:29 202
-epsilon: 7.5e-14
-=======
 lammps_version: 24 Aug 2020
 date_generated: Tue Sep 15 09:44:11 202
 epsilon: 6e-14
->>>>>>> 9efc8319
 prerequisites: ! |
   atom full
   pair buck
