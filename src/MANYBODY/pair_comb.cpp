--- conflicted
+++ resolved
@@ -34,13 +34,6 @@
 #include "math_const.h"
 #include "memory.h"
 #include "error.h"
-<<<<<<< HEAD
-#include "group.h"
-#include "update.h"
-
-#include "math_const.h"
-=======
->>>>>>> fa80bceb
 
 using namespace LAMMPS_NS;
 using namespace MathConst;
@@ -561,11 +554,7 @@
 
   pgsize = neighbor->pgsize;
   oneatom = neighbor->oneatom;
-<<<<<<< HEAD
   if (maxpage == 0) add_pages();
-=======
-  if (maxpage == 0) add_pages(0);
->>>>>>> fa80bceb
 }
 
 /* ----------------------------------------------------------------------
@@ -2097,11 +2086,7 @@
     if(pgsize - npntj < oneatom) {
       npntj = 0;
       npage++;
-<<<<<<< HEAD
       if (npage == maxpage) add_pages();
-=======
-      if (npage == maxpage) add_pages(npage);
->>>>>>> fa80bceb
     }
  
     nj = 0;
@@ -2136,20 +2121,12 @@
 
 /* ---------------------------------------------------------------------- */
 
-<<<<<<< HEAD
 void PairComb::add_pages(int howmany)
 {
   int npage = maxpage;
   maxpage += howmany;
   pages = (int **)
     memory->srealloc(pages,maxpage*sizeof(int *),"pair:pages");
-=======
-void PairComb::add_pages(int npage)
-{
-  maxpage += PGDELTA;
-  pages = (int **)
-  memory->srealloc(pages,maxpage*sizeof(int *),"pair:pages");
->>>>>>> fa80bceb
   for (int i = npage; i < maxpage; i++)
     memory->create(pages[i],pgsize,"pair:pages[i]");
 }
