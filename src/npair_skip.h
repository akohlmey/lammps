/* -*- c++ -*- ----------------------------------------------------------
   LAMMPS - Large-scale Atomic/Molecular Massively Parallel Simulator
   https://lammps.sandia.gov/, Sandia National Laboratories
   Steve Plimpton, sjplimp@sandia.gov

   Copyright (2003) Sandia Corporation.  Under the terms of Contract
   DE-AC04-94AL85000 with Sandia Corporation, the U.S. Government retains
   certain rights in this software.  This software is distributed under
   the GNU General Public License.

   See the README file in the top-level LAMMPS directory.
------------------------------------------------------------------------- */

#ifdef NPAIR_CLASS
// clang-format off
NPairStyle(skip,
           NPairSkip,
           NP_SKIP | NP_HALF | NP_FULL |
<<<<<<< HEAD
           NP_NSQ | NP_BIN | NP_MULTI |
           NP_NEWTON | NP_NEWTOFF | NP_ORTHO | NP_TRI);
=======
           NP_NSQ | NP_BIN | NP_MULTI | NP_MULTI_OLD |
           NP_NEWTON | NP_NEWTOFF | NP_ORTHO | NP_TRI)
>>>>>>> 6740959c

NPairStyle(skip/ghost,
           NPairSkip,
           NP_SKIP | NP_HALF | NP_FULL |
<<<<<<< HEAD
           NP_NSQ | NP_BIN | NP_MULTI |
           NP_NEWTON | NP_NEWTOFF | NP_ORTHO | NP_TRI | NP_GHOST);
// clang-format on
=======
           NP_NSQ | NP_BIN | NP_MULTI | NP_MULTI_OLD |
           NP_NEWTON | NP_NEWTOFF | NP_ORTHO | NP_TRI | NP_GHOST)

>>>>>>> 6740959c
#else

#ifndef LMP_NPAIR_SKIP_H
#define LMP_NPAIR_SKIP_H

#include "npair.h"

namespace LAMMPS_NS {

class NPairSkip : public NPair {
 public:
  NPairSkip(class LAMMPS *);
  ~NPairSkip() {}
  void build(class NeighList *);
};

}

#endif
#endif

/* ERROR/WARNING messages:

E: Neighbor list overflow, boost neigh_modify one

UNDOCUMENTED

*/<|MERGE_RESOLUTION|>--- conflicted
+++ resolved
@@ -12,30 +12,19 @@
 ------------------------------------------------------------------------- */
 
 #ifdef NPAIR_CLASS
-// clang-format off
+
 NPairStyle(skip,
            NPairSkip,
            NP_SKIP | NP_HALF | NP_FULL |
-<<<<<<< HEAD
-           NP_NSQ | NP_BIN | NP_MULTI |
-           NP_NEWTON | NP_NEWTOFF | NP_ORTHO | NP_TRI);
-=======
            NP_NSQ | NP_BIN | NP_MULTI | NP_MULTI_OLD |
            NP_NEWTON | NP_NEWTOFF | NP_ORTHO | NP_TRI)
->>>>>>> 6740959c
 
 NPairStyle(skip/ghost,
            NPairSkip,
            NP_SKIP | NP_HALF | NP_FULL |
-<<<<<<< HEAD
-           NP_NSQ | NP_BIN | NP_MULTI |
-           NP_NEWTON | NP_NEWTOFF | NP_ORTHO | NP_TRI | NP_GHOST);
-// clang-format on
-=======
            NP_NSQ | NP_BIN | NP_MULTI | NP_MULTI_OLD |
            NP_NEWTON | NP_NEWTOFF | NP_ORTHO | NP_TRI | NP_GHOST)
 
->>>>>>> 6740959c
 #else
 
 #ifndef LMP_NPAIR_SKIP_H
