--- conflicted
+++ resolved
@@ -31,11 +31,7 @@
   int setmask() override;
   void init() override;
 
-<<<<<<< HEAD
-  enum { MOLECULE, CHARGE, RMASS, IVEC, DVEC, IARRAY, DARRAY };
-=======
   enum { MOLECULE, CHARGE, RMASS, TEMPERATURE, HEATFLOW, IVEC, DVEC, IARRAY, DARRAY };
->>>>>>> 554db7da
 
   void read_data_section(char *, int, char *, tagint) override;
   bigint read_data_skip_lines(char *) override;
