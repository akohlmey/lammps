--- conflicted
+++ resolved
@@ -50,10 +50,6 @@
 fix accelerate/cos, Zheng Gong (ENS de Lyon), z.gong@outlook.com, 24 Apr 20
 fix addtorque, Laurent Joly (U Lyon), ljoly.ulyon at gmail.com, 8 Aug 11
 fix ave/correlate/long, Jorge Ramirez (UPM Madrid), jorge.ramirez at upm.es, 21 Oct 2015
-<<<<<<< HEAD
-fix bond/react, Jacob Gissinger (CU Boulder), info at disarmmd.org, 24 Feb 2018
-=======
->>>>>>> 5e3fe197
 fix electron/stopping, Konstantin Avchaciov, k.avchachov at gmail.com, 26 Feb 2019
 fix ffl, David Wilkins (EPFL Lausanne), david.wilkins @ epfl.ch, 28 Sep 2018
 fix filter/corotate, Lukas Fath (KIT), lukas.fath at kit.edu, 15 Mar 2017
@@ -82,11 +78,8 @@
 pair_style cosine/squared, Eugen Rozic, eugen.rozic.17 at ucl.ac.uk, 9 Aug 19
 pair_style coul/diel, Axel Kohlmeyer, akohlmey at gmail.com, 1 Dec 11
 pair_style coul/shield, Wengen Ouyang (Tel Aviv University), w.g.ouyang at gmail dot com, 30 Mar 18
-<<<<<<< HEAD
-=======
 pair_style coul/slater/cut, Evangelos Voyiatzis, evoyiatzis at gmail.com, 26 February 2020
 pair_style coul/slater/long, Evangelos Voyiatzis, evoyiatzis at gmail.com, 26 February 2020
->>>>>>> 5e3fe197
 pair_style dipole/sf, Mario Orsi, orsimario at gmail.com, 8 Aug 11
 pair_style e3b, Steven Strong (U Chicago), stevene.strong at gmail dot com, 16 Apr 19
 pair_style drip, Mingjian Wen, University of Minnesota, wenxx151 at umn.edu, 17 Apr 19
@@ -98,10 +91,7 @@
 pair_style lennard/mdf, Paolo Raiteri, p.raiteri at curtin.edu.au, 2 Dec 15
 pair_style list, Axel Kohlmeyer (Temple U), akohlmey at gmail.com, 1 Jun 13
 pair_style lj/mdf, Paolo Raiteri, p.raiteri at curtin.edu.au, 2 Dec 15
-<<<<<<< HEAD
-=======
 pair_style local/density, Tanmoy Sanyal (tanmoy dot 7989 at gmail.com) and M. Scott Shell (UCSB), and David Rosenberger (TU Darmstadt), 9 Sept 19
->>>>>>> 5e3fe197
 pair_style kolmogorov/crespi/full, Wengen Ouyang (Tel Aviv University), w.g.ouyang at gmail dot com, 30 Mar 18
 pair_style kolmogorov/crespi/z, Jaap Kroes (Radboud U), jaapkroes at gmail dot com, 28 Feb 17
 pair_style meam/spline, Alexander Stukowski (LLNL), alex at stukowski.com, 1 Feb 12
