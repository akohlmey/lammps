--- conflicted
+++ resolved
@@ -169,10 +169,7 @@
 
 // preprocessor macros for compiler specific settings
 // clear previous definitions to avoid redefinition warning
-<<<<<<< HEAD
-=======
-
->>>>>>> cc1d9b37
+
 #ifdef _alignvar
 #undef _alignvar
 #endif
@@ -181,10 +178,7 @@
 #endif
 
 // define stack variable alignment
-<<<<<<< HEAD
-=======
-
->>>>>>> cc1d9b37
+
 #if defined(__INTEL_COMPILER)
 #define _alignvar(expr,val) __declspec(align(val)) expr
 #elif defined(__GNUC__)
@@ -194,10 +188,7 @@
 #endif
 
 // declaration to lift aliasing restrictions
-<<<<<<< HEAD
-=======
-
->>>>>>> cc1d9b37
+
 #if defined(__INTEL_COMPILER)
 #define _noalias restrict
 #elif defined(__GNUC__)
