--- conflicted
+++ resolved
@@ -481,69 +481,7 @@
   }
 
   for (i = 0; i < nlocal; i++)
-<<<<<<< HEAD
-    if (influenced[i]) rebuild_special(i,id1,id2);
-}
-
-/* ----------------------------------------------------------------------
-------------------------------------------------------------------------- */
-
-void FixBondBreak::rebuild_special(int m, tagint id1, tagint id2)
-{
-  int i,j,n,n1,cn1,cn2,cn3;
-  tagint *slist;
-
-  tagint *tag = atom->tag;
-  int **nspecial = atom->nspecial;
-  tagint **special = atom->special;
-
-  // new 1-2 neighs of atom M
-
-  slist = special[m];
-  n1 = nspecial[m][0];
-  cn1 = 0;
-  for (i = 0; i < n1; i++)
-    copy[cn1++] = slist[i];
-
-  // new 1-3 neighs of atom M, based on 1-2 neighs of 1-2 neighs
-  // exclude self
-  // remove duplicates after adding all possible 1-3 neighs
-
-  cn2 = cn1;
-  for (i = 0; i < cn1; i++) {
-    n = atom->map(copy[i]);
-    slist = special[n];
-    n1 = nspecial[n][0];
-    for (j = 0; j < n1; j++)
-      if (slist[j] != tag[m]) copy[cn2++] = slist[j];
-  }
-
-  cn2 = dedup(cn1,cn2,copy);
-
-  // new 1-4 neighs of atom M, based on 1-2 neighs of 1-3 neighs
-  // exclude self
-  // remove duplicates after adding all possible 1-4 neighs
-
-  cn3 = cn2;
-  for (i = cn1; i < cn2; i++) {
-    n = atom->map(copy[i]);
-    slist = special[n];
-    n1 = nspecial[n][0];
-    for (j = 0; j < n1; j++)
-      if (slist[j] != tag[m]) copy[cn3++] = slist[j];
-  }
-
-  cn3 = dedup(cn2,cn3,copy);
-
-  // store new special list with atom M
-
-  nspecial[m][0] = cn1;
-  nspecial[m][1] = cn2;
-  nspecial[m][2] = cn3;
-  memcpy(special[m],copy,cn3*sizeof(int));
-=======
     if (influenced[i]) rebuild_special(i);
->>>>>>> 42bb280c
 }
 
 /* ----------------------------------------------------------------------
