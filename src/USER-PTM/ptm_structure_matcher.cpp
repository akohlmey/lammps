--- conflicted
+++ resolved
@@ -7,12 +7,7 @@
 THE SOFTWARE IS PROVIDED "AS IS", WITHOUT WARRANTY OF ANY KIND, EXPRESS OR IMPLIED, INCLUDING BUT NOT LIMITED TO THE WARRANTIES OF MERCHANTABILITY, FITNESS FOR A PARTICULAR PURPOSE AND NONINFRINGEMENT. IN NO EVENT SHALL THE AUTHORS OR COPYRIGHT HOLDERS BE LIABLE FOR ANY CLAIM, DAMAGES OR OTHER LIABILITY, WHETHER IN AN ACTION OF CONTRACT, TORT OR OTHERWISE, ARISING FROM, OUT OF OR IN CONNECTION WITH THE SOFTWARE OR THE USE OR OTHER DEALINGS IN THE SOFTWARE.
 */
 
-<<<<<<< HEAD
-#include <cstdio>
-#include <cstdlib>
-=======
 #include "ptm_structure_matcher.h"
->>>>>>> 5e3fe197
 #include <cstring>
 #include <cmath>
 #include <utility>
