// clang-format off
/* ----------------------------------------------------------------------
   LAMMPS - Large-scale Atomic/Molecular Massively Parallel Simulator
   https://www.lammps.org/, Sandia National Laboratories
   LAMMPS development team: developers@lammps.org

   Copyright (2003) Sandia Corporation.  Under the terms of Contract
   DE-AC04-94AL85000 with Sandia Corporation, the U.S. Government retains
   certain rights in this software.  This software is distributed under
   the GNU General Public License.

   See the README file in the top-level LAMMPS directory.
------------------------------------------------------------------------- */
#include "meam.h"

#include "math_special.h"

#include <algorithm>
#include <cmath>

using namespace LAMMPS_NS;

void MEAM::meam_force(int i, int eflag_global, int eflag_atom, int vflag_global, int vflag_atom,
                      double *eng_vdwl, double *eatom, int /*ntype*/, int *type, int *fmap,
                      double **scale, double **x, int numneigh, int *firstneigh, int numneigh_full,
                      int *firstneigh_full, int fnoffset, double **f, double **vatom,
                      double *virial)
{
  int j, jn, k, kn, kk, m, n, p, q;
  int nv2, nv3, elti, eltj, eltk, ind;
  int eflag_either = eflag_atom || eflag_global;
  int vflag_either = vflag_atom || vflag_global;
  double xitmp, yitmp, zitmp, delij[3], rij2, rij, rij3;
  double v[6], fi[3], fj[3];
  double third, sixth;
  double pp, dUdrij, dUdsij, dUdrijm[3], force, forcem;
  double recip, phi, phip;
  double sij;
  double a1, a1i, a1j, a2, a2i, a2j;
  double a3i, a3j;
  double shpi[3], shpj[3];
  double ai, aj, ro0i, ro0j, invrei, invrej;
  double rhoa0j, drhoa0j, rhoa0i, drhoa0i;
  double rhoa1j, drhoa1j, rhoa1i, drhoa1i;
  double rhoa2j, drhoa2j, rhoa2i, drhoa2i;
  double a3, a3a, rhoa3j, drhoa3j, rhoa3i, drhoa3i;
  double drho0dr1, drho0dr2, drho0ds1, drho0ds2;
  double drho1dr1, drho1dr2, drho1ds1, drho1ds2;
  double drho1drm1[3], drho1drm2[3];
  double drho2dr1, drho2dr2, drho2ds1, drho2ds2;
  double drho2drm1[3], drho2drm2[3];
  double drho3dr1, drho3dr2, drho3ds1, drho3ds2;
  double drho3drm1[3], drho3drm2[3];
  double dt1dr1, dt1dr2, dt1ds1, dt1ds2;
  double dt2dr1, dt2dr2, dt2ds1, dt2ds2;
  double dt3dr1, dt3dr2, dt3ds1, dt3ds2;
  double drhodr1, drhodr2, drhods1, drhods2, drhodrm1[3], drhodrm2[3];
  double arg;
  double arg1i1, arg1j1, arg1i2, arg1j2, arg1i3, arg1j3, arg3i3, arg3j3;
  double dsij1, dsij2, force1, force2;
  double t1i, t2i, t3i, t1j, t2j, t3j;
  double scaleij;

  double rhoa1mj,drhoa1mj,rhoa1mi,drhoa1mi;
  double rhoa2mj,drhoa2mj,rhoa2mi,drhoa2mi;
  double rhoa3mj, drhoa3mj, rhoa3mi, drhoa3mi;
  double arg1i1m, arg1j1m, arg1i2m, arg1j2m, arg1i3m, arg1j3m, arg3i3m, arg3j3m;
  double drho1mdr1, drho1mdr2;
  double drho1mdrm1[3], drho1mdrm2[3];
  double drho2mdr1, drho2mdr2;
  double drho2mdrm1[3], drho2mdrm2[3];
  double drho3mdr1, drho3mdr2;
  double drho3mdrm1[3], drho3mdrm2[3];

  third = 1.0 / 3.0;
  sixth = 1.0 / 6.0;

  //     Compute forces atom i

  elti = fmap[type[i]];
  if (elti < 0) return;

  xitmp = x[i][0];
  yitmp = x[i][1];
  zitmp = x[i][2];

  //     Treat each pair

  for (jn = 0; jn < numneigh; jn++) {
    j = firstneigh[jn];
    eltj = fmap[type[j]];
    scaleij = scale[type[i]][type[j]];

    if (!iszero(scrfcn[fnoffset + jn]) && eltj >= 0) {

      sij = scrfcn[fnoffset + jn] * fcpair[fnoffset + jn];
      delij[0] = x[j][0] - xitmp;
      delij[1] = x[j][1] - yitmp;
      delij[2] = x[j][2] - zitmp;
      rij2 = delij[0] * delij[0] + delij[1] * delij[1] + delij[2] * delij[2];
      if (rij2 < cutforcesq) {
        rij = sqrt(rij2);
        recip = 1.0 / rij;
        //     Compute phi and phip
        ind = eltind[elti][eltj];
        pp = rij * rdrar;
        kk = (int)pp;
        kk = std::min(kk, nrar - 2);
        pp = pp - kk;
        pp = std::min(pp, 1.0);
        phi = ((phirar3[ind][kk] * pp + phirar2[ind][kk]) * pp + phirar1[ind][kk]) * pp + phirar[ind][kk];
        phip = (phirar6[ind][kk] * pp + phirar5[ind][kk]) * pp + phirar4[ind][kk];

        if (eflag_either != 0) {
          double phi_sc = phi * scaleij;
          if (eflag_global != 0)
            *eng_vdwl = *eng_vdwl + phi_sc * sij;
          if (eflag_atom != 0) {
            eatom[i] = eatom[i] + 0.5 * phi_sc * sij;
            eatom[j] = eatom[j] + 0.5 * phi_sc * sij;
          }
        }

        //     write(1,*) "force_meamf: phi: ",phi
        //     write(1,*) "force_meamf: phip: ",phip

        //     Compute pair densities and derivatives

        invrei = 1.0 / re_meam[elti][elti];
        ai = rij * invrei - 1.0;
        ro0i = rho0_meam[elti];
        rhoa0i = ro0i * MathSpecial::fm_exp(-beta0_meam[elti] * ai);
        drhoa0i = -beta0_meam[elti] * invrei * rhoa0i;
        rhoa1i = ro0i * MathSpecial::fm_exp(-beta1_meam[elti] * ai);
        drhoa1i = -beta1_meam[elti] * invrei * rhoa1i;
        rhoa2i = ro0i * MathSpecial::fm_exp(-beta2_meam[elti] * ai);
        drhoa2i = -beta2_meam[elti] * invrei * rhoa2i;
        rhoa3i = ro0i * MathSpecial::fm_exp(-beta3_meam[elti] * ai);
        drhoa3i = -beta3_meam[elti] * invrei * rhoa3i;

        if (msmeamflag) {
          rhoa1mi = ro0i * MathSpecial::fm_exp(-beta1m_meam[elti] * ai) * t1m_meam[elti];
          drhoa1mi = -beta1m_meam[elti] * invrei * rhoa1mi;
          rhoa2mi = ro0i * MathSpecial::fm_exp(-beta2m_meam[elti] * ai) * t2m_meam[elti];
          drhoa2mi = -beta2m_meam[elti] * invrei * rhoa2mi;
          rhoa3mi = ro0i * MathSpecial::fm_exp(-beta3m_meam[elti] * ai) * t3m_meam[elti];
          drhoa3mi = -beta3m_meam[elti] * invrei * rhoa3mi;
        }

        if (elti != eltj) {
          invrej = 1.0 / re_meam[eltj][eltj];
          aj = rij * invrej - 1.0;
          ro0j = rho0_meam[eltj];
          rhoa0j = ro0j * MathSpecial::fm_exp(-beta0_meam[eltj] * aj);
          drhoa0j = -beta0_meam[eltj] * invrej * rhoa0j;
          rhoa1j = ro0j * MathSpecial::fm_exp(-beta1_meam[eltj] * aj);
          drhoa1j = -beta1_meam[eltj] * invrej * rhoa1j;
          rhoa2j = ro0j * MathSpecial::fm_exp(-beta2_meam[eltj] * aj);
          drhoa2j = -beta2_meam[eltj] * invrej * rhoa2j;
          rhoa3j = ro0j * MathSpecial::fm_exp(-beta3_meam[eltj] * aj);
          drhoa3j = -beta3_meam[eltj] * invrej * rhoa3j;

          if (msmeamflag) {
            rhoa1mj = ro0j * t1m_meam[eltj] * MathSpecial::fm_exp(-beta1m_meam[eltj] * aj);
            drhoa1mj = -beta1m_meam[eltj] * invrej * rhoa1mj;
            rhoa2mj = ro0j * t2m_meam[eltj] * MathSpecial::fm_exp(-beta2m_meam[eltj] * aj);
            drhoa2mj = -beta2m_meam[eltj] * invrej * rhoa2mj;
            rhoa3mj = ro0j * t3m_meam[eltj] * MathSpecial::fm_exp(-beta3m_meam[eltj] * aj);
            drhoa3mj = -beta3m_meam[eltj] * invrej * rhoa3mj;
          }

        } else {
          rhoa0j = rhoa0i;
          drhoa0j = drhoa0i;
          rhoa1j = rhoa1i;
          drhoa1j = drhoa1i;
          rhoa2j = rhoa2i;
          drhoa2j = drhoa2i;
          rhoa3j = rhoa3i;
          drhoa3j = drhoa3i;

          if (msmeamflag) {
            rhoa1mj = rhoa1mi;
            drhoa1mj = drhoa1mi;
            rhoa2mj = rhoa2mi;
            drhoa2mj = drhoa2mi;
            rhoa3mj = rhoa3mi;
            drhoa3mj = drhoa3mi;
          }
        }

        const double t1mi = t1_meam[elti];
        const double t2mi = t2_meam[elti];
        const double t3mi = t3_meam[elti];
        const double t1mj = t1_meam[eltj];
        const double t2mj = t2_meam[eltj];
        const double t3mj = t3_meam[eltj];

        // ialloy mod not needed in MS-MEAM, but similarity here is that we multply rhos by t.
        // We did this above with rhoa1mj, rhoa2mj, etc.

        if (ialloy == 1 || msmeamflag) {
          rhoa1j  *= t1mj;
          rhoa2j  *= t2mj;
          rhoa3j  *= t3mj;
          rhoa1i  *= t1mi;
          rhoa2i  *= t2mi;
          rhoa3i  *= t3mi;
          drhoa1j *= t1mj;
          drhoa2j *= t2mj;
          drhoa3j *= t3mj;
          drhoa1i *= t1mi;
          drhoa2i *= t2mi;
          drhoa3i *= t3mi;
        }

        nv2 = 0;
        nv3 = 0;
        arg1i1 = 0.0;
        arg1j1 = 0.0;
        arg1i2 = 0.0;
        arg1j2 = 0.0;
        arg1i3 = 0.0;
        arg1j3 = 0.0;
        arg3i3 = 0.0;
        arg3j3 = 0.0;
        for (n = 0; n < 3; n++) {
          for (p = n; p < 3; p++) {
            for (q = p; q < 3; q++) {
              arg = delij[n] * delij[p] * delij[q] * v3D[nv3];
              arg1i3 = arg1i3 + arho3[i][nv3] * arg;
              arg1j3 = arg1j3 - arho3[j][nv3] * arg;
              nv3 = nv3 + 1;
            }
            arg = delij[n] * delij[p] * v2D[nv2];
            arg1i2 = arg1i2 + arho2[i][nv2] * arg;
            arg1j2 = arg1j2 + arho2[j][nv2] * arg;
            nv2 = nv2 + 1;
          }
          arg1i1 = arg1i1 + arho1[i][n] * delij[n];
          arg1j1 = arg1j1 - arho1[j][n] * delij[n];
          arg3i3 = arg3i3 + arho3b[i][n] * delij[n];
          arg3j3 = arg3j3 - arho3b[j][n] * delij[n];
        }

        // msmeam arhom args

        nv2 = 0;
        nv3 = 0;
        arg1i1m = 0.0;
        arg1j1m = 0.0;
        arg1i2m = 0.0;
        arg1j2m = 0.0;
        arg1i3m = 0.0;
        arg1j3m = 0.0;
        arg3i3m = 0.0;
        arg3j3m = 0.0;
        if (msmeamflag) {
          for (n = 0; n < 3; n++) {
            for (p = n; p < 3; p++) {
              for (q = p; q < 3; q++) {
                arg = delij[n] * delij[p] * delij[q] * v3D[nv3];
                arg1i3m = arg1i3m - arho3m[i][nv3] * arg;
                arg1j3m = arg1j3m + arho3m[j][nv3] * arg;
                nv3 = nv3 + 1;
              }
              arg = delij[n] * delij[p] * v2D[nv2];
              arg1i2m = arg1i2m + arho2m[i][nv2] * arg;
              arg1j2m = arg1j2m + arho2m[j][nv2] * arg;
              nv2 = nv2 + 1;
            }
            arg1i1m = arg1i1m - arho1m[i][n] * delij[n];
            arg1j1m = arg1j1m + arho1m[j][n] * delij[n];
            arg3i3m = arg3i3m - arho3mb[i][n] * delij[n];
            arg3j3m = arg3j3m + arho3mb[j][n] * delij[n];
          }
        }

        //     rho0 terms
        drho0dr1 = drhoa0j * sij;
        drho0dr2 = drhoa0i * sij;

        //     rho1 terms
        a1 = 2 * sij / rij;
        drho1dr1 = a1 * (drhoa1j - rhoa1j / rij) * arg1i1;
        drho1dr2 = a1 * (drhoa1i - rhoa1i / rij) * arg1j1;
        a1 = 2.0 * sij / rij;
        for (m = 0; m < 3; m++) {
          drho1drm1[m] = a1 * rhoa1j * arho1[i][m];
          drho1drm2[m] = -a1 * rhoa1i * arho1[j][m];
        }

        //     rho2 terms
        a2 = 2 * sij / rij2;
        drho2dr1 = a2 * (drhoa2j - 2 * rhoa2j / rij) * arg1i2 - 2.0 / 3.0 * arho2b[i] * drhoa2j * sij;
        drho2dr2 = a2 * (drhoa2i - 2 * rhoa2i / rij) * arg1j2 - 2.0 / 3.0 * arho2b[j] * drhoa2i * sij;
        a2 = 4 * sij / rij2;
        for (m = 0; m < 3; m++) {
          drho2drm1[m] = 0.0;
          drho2drm2[m] = 0.0;
          for (n = 0; n < 3; n++) {
            drho2drm1[m] = drho2drm1[m] + arho2[i][vind2D[m][n]] * delij[n];
            drho2drm2[m] = drho2drm2[m] - arho2[j][vind2D[m][n]] * delij[n];
          }
          drho2drm1[m] = a2 * rhoa2j * drho2drm1[m];
          drho2drm2[m] = -a2 * rhoa2i * drho2drm2[m];
        }

        //     rho3 terms
        rij3 = rij * rij2;
        a3 = 2 * sij / rij3;
        a3a = 6.0 / 5.0 * sij / rij;
        drho3dr1 = a3 * (drhoa3j - 3 * rhoa3j / rij) * arg1i3 - a3a * (drhoa3j - rhoa3j / rij) * arg3i3;
        drho3dr2 = a3 * (drhoa3i - 3 * rhoa3i / rij) * arg1j3 - a3a * (drhoa3i - rhoa3i / rij) * arg3j3;
        a3 = 6 * sij / rij3;
        a3a = 6 * sij / (5 * rij);
        for (m = 0; m < 3; m++) {
          drho3drm1[m] = 0.0;
          drho3drm2[m] = 0.0;
          nv2 = 0;
          for (n = 0; n < 3; n++) {
            for (p = n; p < 3; p++) {
              arg = delij[n] * delij[p] * v2D[nv2];
              drho3drm1[m] = drho3drm1[m] + arho3[i][vind3D[m][n][p]] * arg;
              drho3drm2[m] = drho3drm2[m] + arho3[j][vind3D[m][n][p]] * arg;
              nv2 = nv2 + 1;
            }
          }
          drho3drm1[m] = (a3 * drho3drm1[m] - a3a * arho3b[i][m]) * rhoa3j;
          drho3drm2[m] = (-a3 * drho3drm2[m] + a3a * arho3b[j][m]) * rhoa3i;
        }

        if (msmeamflag) {
          //     rho1m terms
          a1 = 2 * sij / rij;
          drho1mdr1 = a1 * (drhoa1mj - rhoa1mj / rij) * arg1i1m;
          drho1mdr2 = a1 * (drhoa1mi - rhoa1mi / rij) * arg1j1m;
          drho1mdr1 *= -1.0;
          drho1mdr2 *= -1.0;
          a1 = 2.0 * sij / rij;
          for (m = 0; m < 3; m++) {
            drho1mdrm1[m] = a1 * rhoa1mj * arho1m[i][m];
            drho1mdrm2[m] = -a1 * rhoa1mi * arho1m[j][m];
          }

          //     rho2m terms
          a2 = 2 * sij / rij2;
          drho2mdr1 = a2 * (drhoa2mj - 2 * rhoa2mj / rij) * arg1i2m - 2.0 / 3.0 * arho2mb[i] * drhoa2mj * sij;
          drho2mdr2 = a2 * (drhoa2mi - 2 * rhoa2mi / rij) * arg1j2m - 2.0 / 3.0 * arho2mb[j] * drhoa2mi * sij;
          a2 = 4 * sij / rij2;
          for (m = 0; m < 3; m++) {
            drho2mdrm1[m] = 0.0;
            drho2mdrm2[m] = 0.0;
            for (n = 0; n < 3; n++) {
              drho2mdrm1[m] += arho2m[i][vind2D[m][n]] * delij[n];
              drho2mdrm2[m] -= arho2m[j][vind2D[m][n]] * delij[n];
            }
            drho2mdrm1[m] = a2 * rhoa2mj * drho2mdrm1[m];
            drho2mdrm2[m] = -a2 * rhoa2mi * drho2mdrm2[m];
          }

          //     rho3m terms
          rij3 = rij * rij2;
          a3 = 2 * sij / rij3;
          a3a = 6.0 / 5.0 * sij / rij;
          drho3mdr1 = a3 * (drhoa3mj - 3 * rhoa3mj / rij) * arg1i3m - a3a * (drhoa3mj - rhoa3mj / rij) * arg3i3m;
          drho3mdr2 = a3 * (drhoa3mi - 3 * rhoa3mi / rij) * arg1j3m - a3a * (drhoa3mi - rhoa3mi / rij) * arg3j3m;
          drho3mdr1 *= -1.0;
          drho3mdr2 *= -1.0;

          a3 = 6 * sij / rij3;
          a3a = 6 * sij / (5 * rij);
          for (m = 0; m < 3; m++) {
            drho3mdrm1[m] = 0.0;
            drho3mdrm2[m] = 0.0;
            nv2 = 0;
            for (n = 0; n < 3; n++) {
              for (p = n; p < 3; p++) {
                arg = delij[n] * delij[p] * v2D[nv2];
                drho3mdrm1[m] += arho3m[i][vind3D[m][n][p]] * arg;
                drho3mdrm2[m] += arho3m[j][vind3D[m][n][p]] * arg;
                nv2 = nv2 + 1;
              }
            }
            drho3mdrm1[m] = (a3 * drho3mdrm1[m] - a3a * arho3mb[i][m]) * rhoa3mj;
            drho3mdrm2[m] = (-a3 * drho3mdrm2[m] + a3a * arho3mb[j][m]) * rhoa3mi;
          }
        } else {
          for (m = 0; m < 3; m++) {
            drho1mdrm1[m] = 0.0;
            drho1mdrm2[m] = 0.0;
            drho2mdrm1[m] = 0.0;
            drho2mdrm2[m] = 0.0;
            drho3mdrm1[m] = 0.0;
            drho3mdrm2[m] = 0.0;
          }
        }

        // compute derivatives of weighting functions t wrt rij
        // weighting functions t set to unity for MS-MEAM

        if (msmeamflag) {

          t1i = 1.0;
          t2i = 1.0;
          t3i = 1.0;
          t1j = 1.0;
          t2j = 1.0;
          t3j = 1.0;
          dt1dr1 = 0.0;
          dt1dr2 = 0.0;
          dt2dr1 = 0.0;
          dt2dr2 = 0.0;
          dt3dr1 = 0.0;
          dt3dr2 = 0.0;

        } else {

          t1i = t_ave[i][0];
          t2i = t_ave[i][1];
          t3i = t_ave[i][2];
          t1j = t_ave[j][0];
          t2j = t_ave[j][1];
          t3j = t_ave[j][2];

          if (ialloy == 1) {

            a1i = fdiv_zero(drhoa0j * sij, tsq_ave[i][0]);
            a1j = fdiv_zero(drhoa0i * sij, tsq_ave[j][0]);
            a2i = fdiv_zero(drhoa0j * sij, tsq_ave[i][1]);
            a2j = fdiv_zero(drhoa0i * sij, tsq_ave[j][1]);
            a3i = fdiv_zero(drhoa0j * sij, tsq_ave[i][2]);
            a3j = fdiv_zero(drhoa0i * sij, tsq_ave[j][2]);

            dt1dr1 = a1i * (t1mj - t1i * MathSpecial::square(t1mj));
            dt1dr2 = a1j * (t1mi - t1j * MathSpecial::square(t1mi));
            dt2dr1 = a2i * (t2mj - t2i * MathSpecial::square(t2mj));
            dt2dr2 = a2j * (t2mi - t2j * MathSpecial::square(t2mi));
            dt3dr1 = a3i * (t3mj - t3i * MathSpecial::square(t3mj));
            dt3dr2 = a3j * (t3mi - t3j * MathSpecial::square(t3mi));

          } else if (ialloy == 2) {

            dt1dr1 = 0.0;
            dt1dr2 = 0.0;
            dt2dr1 = 0.0;
            dt2dr2 = 0.0;
            dt3dr1 = 0.0;
            dt3dr2 = 0.0;

          } else {

            ai = 0.0;
            if (!iszero(rho0[i]))
              ai = drhoa0j * sij / rho0[i];
            aj = 0.0;
            if (!iszero(rho0[j]))
              aj = drhoa0i * sij / rho0[j];

            dt1dr1 = ai * (t1mj - t1i);
            dt1dr2 = aj * (t1mi - t1j);
            dt2dr1 = ai * (t2mj - t2i);
            dt2dr2 = aj * (t2mi - t2j);
            dt3dr1 = ai * (t3mj - t3i);
            dt3dr2 = aj * (t3mi - t3j);
          }

        }

        //     Compute derivatives of total density wrt rij, sij and rij(3)
        get_shpfcn(lattce_meam[elti][elti], stheta_meam[elti][elti], ctheta_meam[elti][elti], shpi);
        get_shpfcn(lattce_meam[eltj][eltj], stheta_meam[elti][elti], ctheta_meam[elti][elti], shpj);

        if (msmeamflag) {
          drhodr1 = dgamma1[i] * drho0dr1 +
            dgamma2[i] * (dt1dr1 * rho1[i] + t1i * (drho1dr1 - drho1mdr1) +
                          dt2dr1 * rho2[i] + t2i * (drho2dr1 - drho2mdr1) +
                          dt3dr1 * rho3[i] + t3i * (drho3dr1 - drho3mdr1)) -
            dgamma3[i] * (shpi[0] * dt1dr1 + shpi[1] * dt2dr1 + shpi[2] * dt3dr1);
          drhodr2 = dgamma1[j] * drho0dr2 +
            dgamma2[j] * (dt1dr2 * rho1[j] + t1j * (drho1dr2 - drho1mdr2) +
                          dt2dr2 * rho2[j] + t2j * (drho2dr2 - drho2mdr2) +
                          dt3dr2 * rho3[j] + t3j * (drho3dr2 - drho3mdr2)) -
            dgamma3[j] * (shpj[0] * dt1dr2 + shpj[1] * dt2dr2 + shpj[2] * dt3dr2);
          for (m = 0; m < 3; m++) {
            drhodrm1[m] = 0.0;
            drhodrm2[m] = 0.0;
            drhodrm1[m] = dgamma2[i] * (t1i * (drho1drm1[m] - drho1mdrm1[m]) +
                                        t2i * (drho2drm1[m] - drho2mdrm1[m]) +
                                        t3i * (drho3drm1[m] - drho3mdrm1[m]) );
            drhodrm2[m] = dgamma2[j] * (t1j * (drho1drm2[m] - drho1mdrm2[m]) +
                                        t2j * (drho2drm2[m] - drho2mdrm2[m]) +
                                        t3j * (drho3drm2[m] - drho3mdrm2[m]) );
          }
        } else {

          drhodr1 = dgamma1[i] * drho0dr1 +
            dgamma2[i] * (dt1dr1 * rho1[i] + t1i * drho1dr1 + dt2dr1 * rho2[i] + t2i * drho2dr1 +
                          dt3dr1 * rho3[i] + t3i * drho3dr1) -
            dgamma3[i] * (shpi[0] * dt1dr1 + shpi[1] * dt2dr1 + shpi[2] * dt3dr1);
          drhodr2 = dgamma1[j] * drho0dr2 +
            dgamma2[j] * (dt1dr2 * rho1[j] + t1j * drho1dr2 + dt2dr2 * rho2[j] + t2j * drho2dr2 +
                          dt3dr2 * rho3[j] + t3j * drho3dr2) -
            dgamma3[j] * (shpj[0] * dt1dr2 + shpj[1] * dt2dr2 + shpj[2] * dt3dr2);
          for (m = 0; m < 3; m++) {
            drhodrm1[m] = 0.0;
            drhodrm2[m] = 0.0;
            drhodrm1[m] = dgamma2[i] * (t1i * drho1drm1[m] + t2i * drho2drm1[m] + t3i * drho3drm1[m]);
            drhodrm2[m] = dgamma2[j] * (t1j * drho1drm2[m] + t2j * drho2drm2[m] + t3j * drho3drm2[m]);
          }
        }

        //     Compute derivatives wrt sij, but only if necessary
        if (!iszero(dscrfcn[fnoffset + jn])) {
          drho0ds1 = rhoa0j;
          drho0ds2 = rhoa0i;
          a1 = 2.0 / rij;
          a2 = 2.0 / rij2;
          a3 = 2.0 / rij3;
          a3a = 6.0 / (5.0 * rij);

          drho1ds1 = a1 * rhoa1j * arg1i1;
          drho1ds2 = a1 * rhoa1i * arg1j1;
          drho2ds1 = a2 * rhoa2j * arg1i2 - 2.0 / 3.0 * arho2b[i] * rhoa2j;
          drho2ds2 = a2 * rhoa2i * arg1j2 - 2.0 / 3.0 * arho2b[j] * rhoa2i;
          drho3ds1 = a3 * rhoa3j * arg1i3 - a3a * rhoa3j * arg3i3;
          drho3ds2 = a3 * rhoa3i * arg1j3 - a3a * rhoa3i * arg3j3;

          if (msmeamflag) {

<<<<<<< HEAD
            drho1mds1 = a1 * rhoa1mj * arg1i1m;
            drho1mds2 = a1 * rhoa1mi * arg1j1m;
            drho2mds1 = a2 * rhoa2mj * arg1i2m - 2.0 / 3.0 * arho2mb[i] * rhoa2mj;
            drho2mds2 = a2 * rhoa2mi * arg1j2m - 2.0 / 3.0 * arho2mb[j] * rhoa2mi;
            drho3mds1 = a3 * rhoa3mj * arg1i3m - a3a * rhoa3mj * arg3i3m;
            drho3mds2 = a3 * rhoa3mi * arg1j3m - a3a * rhoa3mi * arg3j3m;
            drho1mds1 *= -1;
            drho1mds2 *= -1;
            drho3mds1 *= -1;
            drho3mds2 *= -1;
=======
            const double drho1mds1 = -a1 * rhoa1mj * arg1i1m;
            const double drho1mds2 = -a1 * rhoa1mi * arg1j1m;
            const double drho2mds1 =  a2 * rhoa2mj * arg1i2m - 2.0 / 3.0 * arho2mb[i] * rhoa2mj;
            const double drho2mds2 =  a2 * rhoa2mi * arg1j2m - 2.0 / 3.0 * arho2mb[j] * rhoa2mi;
            const double drho3mds1 = -a3 * rhoa3mj * arg1i3m + a3a * rhoa3mj * arg3i3m;
            const double drho3mds2 = -a3 * rhoa3mi * arg1j3m + a3a * rhoa3mi * arg3j3m;
>>>>>>> 05e836f5

            t1i = 1.0;
            t2i = 1.0;
            t3i = 1.0;
            t1j = 1.0;
            t2j = 1.0;
            t3j = 1.0;
            dt1dr1 = 0.0;
            dt1dr2 = 0.0;
            dt2dr1 = 0.0;
            dt2dr2 = 0.0;
            dt3dr1 = 0.0;
            dt3dr2 = 0.0;

            // these formulae are simplifed by substituting t=1, dt=0 from above

            drhods1 = dgamma1[i] * drho0ds1 + dgamma2[i]
              * ((drho1ds1 - drho1mds1) + (drho2ds1 - drho2mds1) + (drho3ds1 - drho3mds1));
            drhods2 = dgamma1[j] * drho0ds2 + dgamma2[j]
              * ((drho1ds2 - drho1mds2) + (drho2ds2 - drho2mds2) + (drho3ds2 - drho3mds2));
          } else {

<<<<<<< HEAD
            drho1mds1 = 0.0;
            drho1mds2 = 0.0;
            drho2mds1 = 0.0;
            drho2mds2 = 0.0;
            drho3mds1 = 0.0;
            drho3mds2 = 0.0;

=======
>>>>>>> 05e836f5
            if (ialloy == 1) {

              a1i = fdiv_zero(rhoa0j, tsq_ave[i][0]);
              a1j = fdiv_zero(rhoa0i, tsq_ave[j][0]);
              a2i = fdiv_zero(rhoa0j, tsq_ave[i][1]);
              a2j = fdiv_zero(rhoa0i, tsq_ave[j][1]);
              a3i = fdiv_zero(rhoa0j, tsq_ave[i][2]);
              a3j = fdiv_zero(rhoa0i, tsq_ave[j][2]);

              dt1ds1 = a1i * (t1mj - t1i * MathSpecial::square(t1mj));
              dt1ds2 = a1j * (t1mi - t1j * MathSpecial::square(t1mi));
              dt2ds1 = a2i * (t2mj - t2i * MathSpecial::square(t2mj));
              dt2ds2 = a2j * (t2mi - t2j * MathSpecial::square(t2mi));
              dt3ds1 = a3i * (t3mj - t3i * MathSpecial::square(t3mj));
              dt3ds2 = a3j * (t3mi - t3j * MathSpecial::square(t3mi));

            } else if (ialloy == 2) {

              dt1ds1 = 0.0;
              dt1ds2 = 0.0;
              dt2ds1 = 0.0;
              dt2ds2 = 0.0;
              dt3ds1 = 0.0;
              dt3ds2 = 0.0;

            } else {

              ai = 0.0;
              if (!iszero(rho0[i])) ai = rhoa0j / rho0[i];
              aj = 0.0;
              if (!iszero(rho0[j])) aj = rhoa0i / rho0[j];

              dt1ds1 = ai * (t1mj - t1i);
              dt1ds2 = aj * (t1mi - t1j);
              dt2ds1 = ai * (t2mj - t2i);
              dt2ds2 = aj * (t2mi - t2j);
              dt3ds1 = ai * (t3mj - t3i);
              dt3ds2 = aj * (t3mi - t3j);
            }

            drhods1 = dgamma1[i] * drho0ds1 +
              dgamma2[i] * (dt1ds1 * rho1[i] + t1i * drho1ds1 + dt2ds1 * rho2[i] + t2i * drho2ds1 +
                            dt3ds1 * rho3[i] + t3i * drho3ds1) -
              dgamma3[i] * (shpi[0] * dt1ds1 + shpi[1] * dt2ds1 + shpi[2] * dt3ds1);
            drhods2 = dgamma1[j] * drho0ds2 +
              dgamma2[j] * (dt1ds2 * rho1[j] + t1j * drho1ds2 + dt2ds2 * rho2[j] + t2j * drho2ds2 +
                            dt3ds2 * rho3[j] + t3j * drho3ds2) -
              dgamma3[j] * (shpj[0] * dt1ds2 + shpj[1] * dt2ds2 + shpj[2] * dt3ds2);
          }
        }

        // Compute derivatives of energy wrt rij, sij and rij[3]
        // MS-MEAM affects phip

        dUdrij = phip * sij + frhop[i] * drhodr1 + frhop[j] * drhodr2;
        dUdsij = 0.0;

        if (!iszero(dscrfcn[fnoffset + jn])) {
          dUdsij = phi + frhop[i] * drhods1 + frhop[j] * drhods2;
        }
        for (m = 0; m < 3; m++) {
          dUdrijm[m] = frhop[i] * drhodrm1[m] + frhop[j] * drhodrm2[m];
        }
        if (!isone(scaleij)) {
          dUdrij *= scaleij;
          dUdsij *= scaleij;
          dUdrijm[0] *= scaleij;
          dUdrijm[1] *= scaleij;
          dUdrijm[2] *= scaleij;
        }

        //     Add the part of the force due to dUdrij and dUdsij

        force = dUdrij * recip + dUdsij * dscrfcn[fnoffset + jn];
        for (m = 0; m < 3; m++) {
          forcem = delij[m] * force + dUdrijm[m];
          f[i][m] = f[i][m] + forcem;
          f[j][m] = f[j][m] - forcem;
        }

        //     Tabulate per-atom virial as symmetrized stress tensor

        if (vflag_either) {
          fi[0] = delij[0] * force + dUdrijm[0];
          fi[1] = delij[1] * force + dUdrijm[1];
          fi[2] = delij[2] * force + dUdrijm[2];
          v[0] = -0.5 * (delij[0] * fi[0]);
          v[1] = -0.5 * (delij[1] * fi[1]);
          v[2] = -0.5 * (delij[2] * fi[2]);
          v[3] = -0.25 * (delij[0] * fi[1] + delij[1] * fi[0]);
          v[4] = -0.25 * (delij[0] * fi[2] + delij[2] * fi[0]);
          v[5] = -0.25 * (delij[1] * fi[2] + delij[2] * fi[1]);

          if (vflag_global) {
            for (m = 0; m < 6; m++) {
              virial[m] += 2.0*v[m];
            }
          }
          if (vflag_atom) {
            for (m = 0; m < 6; m++) {
              vatom[i][m] += v[m];
              vatom[j][m] += v[m];
            }
          }
        }

        //     Now compute forces on other atoms k due to change in sij

        if (iszero(sij) || isone(sij)) continue; //: cont jn loop

        double dxik(0), dyik(0), dzik(0);
        double dxjk(0), dyjk(0), dzjk(0);

        for (kn = 0; kn < numneigh_full; kn++) {
          k = firstneigh_full[kn];
          eltk = fmap[type[k]];
          if (k != j && eltk >= 0) {
            double xik, xjk, cikj, sikj, dfc, a;
            double dCikj1, dCikj2;
            double delc, rik2, rjk2;

            sij = scrfcn[jn+fnoffset] * fcpair[jn+fnoffset];
            const double Cmax = Cmax_meam[elti][eltj][eltk];
            const double Cmin = Cmin_meam[elti][eltj][eltk];

            dsij1 = 0.0;
            dsij2 = 0.0;
            if (!iszero(sij) && !isone(sij)) {
              const double rbound = rij2 * ebound_meam[elti][eltj];
              delc = Cmax - Cmin;
              dxjk = x[k][0] - x[j][0];
              dyjk = x[k][1] - x[j][1];
              dzjk = x[k][2] - x[j][2];
              rjk2 = dxjk * dxjk + dyjk * dyjk + dzjk * dzjk;
              if (rjk2 <= rbound) {
                dxik = x[k][0] - x[i][0];
                dyik = x[k][1] - x[i][1];
                dzik = x[k][2] - x[i][2];
                rik2 = dxik * dxik + dyik * dyik + dzik * dzik;
                if (rik2 <= rbound) {
                  xik = rik2 / rij2;
                  xjk = rjk2 / rij2;
                  a = 1 - (xik - xjk) * (xik - xjk);
                  if (!iszero(a)) {
                    cikj = (2.0 * (xik + xjk) + a - 2.0) / a;
                    if (cikj >= Cmin && cikj <= Cmax) {
                      cikj = (cikj - Cmin) / delc;
                      sikj = dfcut(cikj, dfc);
                      dCfunc2(rij2, rik2, rjk2, dCikj1, dCikj2);
                      a = sij / delc * dfc / sikj;
                      dsij1 = a * dCikj1;
                      dsij2 = a * dCikj2;
                    }
                  }
                }
              }
            }

            if (!iszero(dsij1) || !iszero(dsij2)) {
              force1 = dUdsij * dsij1;
              force2 = dUdsij * dsij2;

              f[i][0] += force1 * dxik;
              f[i][1] += force1 * dyik;
              f[i][2] += force1 * dzik;
              f[j][0] += force2 * dxjk;
              f[j][1] += force2 * dyjk;
              f[j][2] += force2 * dzjk;
              f[k][0] -= force1 * dxik + force2 * dxjk;
              f[k][1] -= force1 * dyik + force2 * dyjk;
              f[k][2] -= force1 * dzik + force2 * dzjk;

              //     Tabulate per-atom virial as symmetrized stress tensor

              if (vflag_either) {
                fi[0] = force1 * dxik;
                fi[1] = force1 * dyik;
                fi[2] = force1 * dzik;
                fj[0] = force2 * dxjk;
                fj[1] = force2 * dyjk;
                fj[2] = force2 * dzjk;
                v[0] = -third * (dxik * fi[0] + dxjk * fj[0]);
                v[1] = -third * (dyik * fi[1] + dyjk * fj[1]);
                v[2] = -third * (dzik * fi[2] + dzjk * fj[2]);
                v[3] = -sixth * (dxik * fi[1] + dxjk * fj[1] + dyik * fi[0] + dyjk * fj[0]);
                v[4] = -sixth * (dxik * fi[2] + dxjk * fj[2] + dzik * fi[0] + dzjk * fj[0]);
                v[5] = -sixth * (dyik * fi[2] + dyjk * fj[2] + dzik * fi[1] + dzjk * fj[1]);

                if (vflag_global) {
                  for (m = 0; m < 6; m++) {
                    virial[m] += 3.0*v[m];
                  }
                }

                if (vflag_atom) {
                  for (m = 0; m < 6; m++) {
                    vatom[i][m] += v[m];
                    vatom[j][m] += v[m];
                    vatom[k][m] += v[m];
                  }
                }
              }
            }
          }
          //     end of k loop
        }
      }
    }
    //     end of j loop
  }
}<|MERGE_RESOLUTION|>--- conflicted
+++ resolved
@@ -528,25 +528,12 @@
 
           if (msmeamflag) {
 
-<<<<<<< HEAD
-            drho1mds1 = a1 * rhoa1mj * arg1i1m;
-            drho1mds2 = a1 * rhoa1mi * arg1j1m;
-            drho2mds1 = a2 * rhoa2mj * arg1i2m - 2.0 / 3.0 * arho2mb[i] * rhoa2mj;
-            drho2mds2 = a2 * rhoa2mi * arg1j2m - 2.0 / 3.0 * arho2mb[j] * rhoa2mi;
-            drho3mds1 = a3 * rhoa3mj * arg1i3m - a3a * rhoa3mj * arg3i3m;
-            drho3mds2 = a3 * rhoa3mi * arg1j3m - a3a * rhoa3mi * arg3j3m;
-            drho1mds1 *= -1;
-            drho1mds2 *= -1;
-            drho3mds1 *= -1;
-            drho3mds2 *= -1;
-=======
             const double drho1mds1 = -a1 * rhoa1mj * arg1i1m;
             const double drho1mds2 = -a1 * rhoa1mi * arg1j1m;
             const double drho2mds1 =  a2 * rhoa2mj * arg1i2m - 2.0 / 3.0 * arho2mb[i] * rhoa2mj;
             const double drho2mds2 =  a2 * rhoa2mi * arg1j2m - 2.0 / 3.0 * arho2mb[j] * rhoa2mi;
             const double drho3mds1 = -a3 * rhoa3mj * arg1i3m + a3a * rhoa3mj * arg3i3m;
             const double drho3mds2 = -a3 * rhoa3mi * arg1j3m + a3a * rhoa3mi * arg3j3m;
->>>>>>> 05e836f5
 
             t1i = 1.0;
             t2i = 1.0;
@@ -569,16 +556,6 @@
               * ((drho1ds2 - drho1mds2) + (drho2ds2 - drho2mds2) + (drho3ds2 - drho3mds2));
           } else {
 
-<<<<<<< HEAD
-            drho1mds1 = 0.0;
-            drho1mds2 = 0.0;
-            drho2mds1 = 0.0;
-            drho2mds2 = 0.0;
-            drho3mds1 = 0.0;
-            drho3mds2 = 0.0;
-
-=======
->>>>>>> 05e836f5
             if (ialloy == 1) {
 
               a1i = fdiv_zero(rhoa0j, tsq_ave[i][0]);
