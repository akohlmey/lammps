/* ----------------------------------------------------------------------
   LAMMPS - Large-scale Atomic/Molecular Massively Parallel Simulator
   https://www.lammps.org/, Sandia National Laboratories
   LAMMPS development team: developers@lammps.org

   Copyright (2003) Sandia Corporation.  Under the terms of Contract
   DE-AC04-94AL85000 with Sandia Corporation, the U.S. Government retains
   certain rights in this software.  This software is distributed under
   the GNU General Public License.

   See the README file in the top-level LAMMPS directory.
------------------------------------------------------------------------- */

/* ----------------------------------------------------------------------
   Contributing author: Greg Wagner (SNL)
------------------------------------------------------------------------- */

#include "pair_meam.h"

#include "atom.h"
#include "comm.h"
#include "error.h"
#include "force.h"
#include "meam.h"
#include "memory.h"
#include "neigh_list.h"
#include "neigh_request.h"
#include "neighbor.h"
#include "potential_file_reader.h"

#include <algorithm>
#include <cstring>
#include <memory>

using namespace LAMMPS_NS;

#define MAXLINE 1024

static const int nkeywords = 22;
static const char *keywords[] = {
    "Ec",   "alpha",  "rho0",          "delta",      "lattce", "attrac",      "repuls",
    "nn2",  "Cmin",   "Cmax",          "rc",         "delr",   "augt1",       "gsmooth_factor",
    "re",   "ialloy", "mixture_ref_t", "erose_form", "zbl",    "emb_lin_neg", "bkgd_dyn",
    "theta"};

/* ---------------------------------------------------------------------- */

PairMEAM::PairMEAM(LAMMPS *lmp) : Pair(lmp)
{
  single_enable = 0;
  restartinfo = 0;
  one_coeff = 1;
  manybody_flag = 1;
  centroidstressflag = CENTROID_NOTAVAIL;

  allocated = 0;

  nlibelements = 0;

  meam_inst = new MEAM(memory);
  meam_inst->msmeamflag = msmeamflag = 0;
  myname = "meam";

  scale = nullptr;
}

/* ----------------------------------------------------------------------
   free all arrays
   check if allocated, since class can be destructed when incomplete
------------------------------------------------------------------------- */

PairMEAM::~PairMEAM()
{
  if (copymode) return;

  if (meam_inst) delete meam_inst;

  if (allocated) {
    memory->destroy(setflag);
    memory->destroy(cutsq);
    memory->destroy(scale);
  }
}

/* ---------------------------------------------------------------------- */

void PairMEAM::compute(int eflag, int vflag)
{
  int i, ii, n, inum_half, errorflag;
  int *ilist_half, *numneigh_half, **firstneigh_half;
  int *numneigh_full, **firstneigh_full;
  ev_init(eflag, vflag);

  // neighbor list info

  inum_half = listhalf->inum;
  ilist_half = listhalf->ilist;
  numneigh_half = listhalf->numneigh;
  firstneigh_half = listhalf->firstneigh;
  numneigh_full = listfull->numneigh;
  firstneigh_full = listfull->firstneigh;

  // strip neighbor lists of any special bond flags before using with MEAM
  // necessary before doing neigh_f2c and neigh_c2f conversions each step

  if (neighbor->ago == 0) {
    neigh_strip(inum_half, ilist_half, numneigh_half, firstneigh_half);
    neigh_strip(inum_half, ilist_half, numneigh_full, firstneigh_full);
  }

  // check size of scrfcn based on half neighbor list

  int nlocal = atom->nlocal;
  int nall = nlocal + atom->nghost;

  n = 0;
  for (ii = 0; ii < inum_half; ii++) n += numneigh_half[ilist_half[ii]];

  meam_inst->meam_dens_setup(atom->nmax, nall, n);

  double **x = atom->x;
  double **f = atom->f;
  int *type = atom->type;
  int ntype = atom->ntypes;

  // 3 stages of MEAM calculation
  // loop over my atoms followed by communication

  int offset = 0;
  errorflag = 0;
  for (ii = 0; ii < inum_half; ii++) {
    i = ilist_half[ii];
    meam_inst->meam_dens_init(i, ntype, type, map, x, numneigh_half[i], firstneigh_half[i],
                              numneigh_full[i], firstneigh_full[i], offset);
    offset += numneigh_half[i];
  }
  comm->reverse_comm(this);
  meam_inst->meam_dens_final(nlocal, eflag_either, eflag_global, eflag_atom, &eng_vdwl, eatom,
                             ntype, type, map, scale, errorflag);
  if (errorflag) error->one(FLERR, "MEAM library error {}", errorflag);

  comm->forward_comm(this);

  offset = 0;

  // vptr is first value in vatom if it will be used by meam_force()
  // else vatom may not exist, so pass dummy ptr

  double **vptr = nullptr;
  if (vflag_atom) vptr = vatom;
  for (ii = 0; ii < inum_half; ii++) {
    i = ilist_half[ii];
    meam_inst->meam_force(i, eflag_global, eflag_atom, vflag_global, vflag_atom, &eng_vdwl, eatom,
                          ntype, type, map, scale, x, numneigh_half[i], firstneigh_half[i],
                          numneigh_full[i], firstneigh_full[i], offset, f, vptr, virial);
    offset += numneigh_half[i];
  }
  if (vflag_fdotr) virial_fdotr_compute();
}

/* ---------------------------------------------------------------------- */

void PairMEAM::allocate()
{
  allocated = 1;
  int np1 = atom->ntypes + 1;

  memory->create(setflag, np1, np1, "pair:setflag");
  memory->create(cutsq, np1, np1, "pair:cutsq");
  memory->create(scale, np1, np1, "pair:scale");

  map = new int[np1];
}

/* ----------------------------------------------------------------------
   global settings
------------------------------------------------------------------------- */

void PairMEAM::settings(int narg, char ** /*arg*/)
{
  if (narg != 0) error->all(FLERR, "Illegal pair_style {} command", myname);

  // set comm size needed by this Pair

  if (msmeamflag) {
    comm_forward = 38 + 23;    // plus 23 for msmeam
    comm_reverse = 30 + 23;    // plus 23 for msmeam
  } else {
    comm_forward = 38;
    comm_reverse = 30;
  }
}

/* ----------------------------------------------------------------------
   set coeffs for one or more type pairs
------------------------------------------------------------------------- */

void PairMEAM::coeff(int narg, char **arg)
{
  int m, n;

  if (!allocated) allocate();

  if (narg < 6) error->all(FLERR, "Incorrect args for pair style {} coefficients", myname);

  // check for presence of first meam file

  std::string lib_file = utils::get_potential_file_path(arg[2]);
  if (lib_file.empty()) error->all(FLERR, "Cannot open MEAM library file {}", lib_file);

  // find meam parameter file in arguments:
  // first word that is a file or "NULL" after the MEAM library file
  // we need to extract at least one element, so start from index 4

  int paridx = -1;
  std::string par_file;
  for (int i = 4; i < narg; ++i) {
    if (strcmp(arg[i], "NULL") == 0) {
      par_file = "NULL";
      paridx = i;
      break;
    }
    par_file = utils::get_potential_file_path(arg[i]);
    if (!par_file.empty()) {
      paridx = i;
      break;
    }
  }
  if (paridx < 0) error->all(FLERR, "No MEAM parameter file in pair coefficients");
  if ((narg - paridx - 1) != atom->ntypes)
    error->all(FLERR, "Incorrect args for pair style {} coefficients", myname);

  // MEAM element names between 2 filenames
  // nlibelements = # of MEAM elements
  // elements = list of unique element names

  if (nlibelements) {
    libelements.clear();
    mass.clear();
  }

  nlibelements = paridx - 3;
  if (nlibelements < 1) error->all(FLERR, "Incorrect args for pair coefficients");
  if (nlibelements > maxelt)
<<<<<<< HEAD
    error->all(FLERR,"Too many elements extracted from MEAM library (current limit: {}). "
               "Increase 'maxelt' in meam.h and recompile.", maxelt);

  for (int i = 0; i < nlibelements; i++) {
    if (std::any_of(libelements.begin(), libelements.end(),
                    [&](const std::string &elem) { return elem == arg[i+3]; }))
      error->all(FLERR,"Must not extract the same element ({}) from MEAM library twice. ", arg[i+3]);

    libelements.emplace_back(arg[i+3]);
=======
    error->all(FLERR,
               "Too many elements extracted from MEAM library (current limit: {}). "
               "Increase 'maxelt' in meam.h and recompile.",
               maxelt);

  for (int i = 0; i < nlibelements; i++) {
    if (std::any_of(libelements.begin(), libelements.end(), [&](const std::string &elem) {
          return elem == arg[i + 3];
        }))
      error->all(FLERR, "Must not extract the same element ({}) from MEAM library twice. ",
                 arg[i + 3]);

    libelements.emplace_back(arg[i + 3]);
>>>>>>> 554db7da
    mass.push_back(0.0);
  }

  // read MEAM library and parameter files
  // pass all parameters to MEAM package
  // tell MEAM package that setup is done

  read_files(lib_file, par_file);
  meam_inst->meam_setup_done(&cutmax);

  // read args that map atom types to MEAM elements
  // map[i] = which element the Ith atom type is, -1 if not mapped

  for (int i = 4 + nlibelements; i < narg; i++) {
    m = i - (4 + nlibelements) + 1;
    int j;
    for (j = 0; j < nlibelements; j++)
      if (libelements[j] == arg[i]) break;
    if (j < nlibelements)
      map[m] = j;
    else if (strcmp(arg[i], "NULL") == 0)
      map[m] = -1;
    else
      error->all(FLERR, "Incorrect args for pair style {} coefficients", myname);
  }

  // clear setflag since coeff() called once with I,J = * *

  n = atom->ntypes;
  for (int i = 1; i <= n; i++)
    for (int j = i; j <= n; j++) setflag[i][j] = 0;

  // set setflag i,j for type pairs where both are mapped to elements
  // set mass for i,i in atom class

  int count = 0;
  for (int i = 1; i <= n; i++) {
    for (int j = i; j <= n; j++) {
      if (map[i] >= 0 && map[j] >= 0) {
        setflag[i][j] = 1;
        if (i == j) atom->set_mass(FLERR, i, mass[map[i]]);
        count++;
      }
      scale[i][j] = 1.0;
    }
  }

  if (count == 0) error->all(FLERR, "Incorrect args for pair style {} coefficients", myname);
}

/* ----------------------------------------------------------------------
   init specific to this pair style
------------------------------------------------------------------------- */

void PairMEAM::init_style()
{
  if (force->newton_pair == 0) error->all(FLERR, "Pair style {} requires newton pair on", myname);

  // need a full and a half neighbor list

  neighbor->add_request(this, NeighConst::REQ_FULL)->set_id(1);
  neighbor->add_request(this)->set_id(2);
}

/* ----------------------------------------------------------------------
   neighbor callback to inform pair style of neighbor list to use
   half or full
------------------------------------------------------------------------- */

void PairMEAM::init_list(int id, NeighList *ptr)
{
  if (id == 1)
    listfull = ptr;
  else if (id == 2)
    listhalf = ptr;
}

/* ----------------------------------------------------------------------
   init for one type pair i,j and corresponding j,i
------------------------------------------------------------------------- */

double PairMEAM::init_one(int i, int j)
{
  if (setflag[i][j] == 0) scale[i][j] = 1.0;
  scale[j][i] = scale[i][j];
  return cutmax;
}

/* ---------------------------------------------------------------------- */

void PairMEAM::read_files(const std::string &globalfile, const std::string &userfile)
{
  read_global_meam_file(globalfile);
  read_user_meam_file(userfile);
}

/* ---------------------------------------------------------------------- */

void PairMEAM::read_global_meam_file(const std::string &globalfile)
{

  // allocate parameter arrays

  std::vector<lattice_t> lat(nlibelements);
  std::vector<int> ielement(nlibelements);
  std::vector<int> ibar(nlibelements);
  std::vector<double> z(nlibelements);
  std::vector<double> atwt(nlibelements);
  std::vector<double> alpha(nlibelements);
  std::vector<double> b0(nlibelements);
  std::vector<double> b1(nlibelements);
  std::vector<double> b2(nlibelements);
  std::vector<double> b3(nlibelements);
  std::vector<double> alat(nlibelements);
  std::vector<double> esub(nlibelements);
  std::vector<double> asub(nlibelements);
  std::vector<double> t0(nlibelements);
  std::vector<double> t1(nlibelements);
  std::vector<double> t2(nlibelements);
  std::vector<double> t3(nlibelements);
  std::vector<double> rozero(nlibelements);
  std::vector<bool> found(nlibelements, false);

  // allocate 6 extra arrays for msmeam

  std::vector<double> b1m(nlibelements);
  std::vector<double> b2m(nlibelements);
  std::vector<double> b3m(nlibelements);
  std::vector<double> t1m(nlibelements);
  std::vector<double> t2m(nlibelements);
  std::vector<double> t3m(nlibelements);

  // open global meamf file on proc 0

  if (comm->me == 0) {
    PotentialFileReader reader(lmp, globalfile, "MEAM", " library");
    char *line;

    constexpr int params_per_line = 19;
    int nset = 0;

    while ((line = reader.next_line(params_per_line))) {
      try {
        ValueTokenizer values(line, "' \t\n\r\f");

        // read each set of params from global MEAM file
        // one set of params can span multiple lines
        // store params if element name is in element list
        // if element name appears multiple times, only store 1st entry
        std::string element = values.next_string();

        // skip if element name isn't in element list

        int index;
        for (index = 0; index < nlibelements; index++)
          if (libelements[index] == element) break;
        if (index == nlibelements) continue;

        // skip if element already appeared (technically error in library file, but always ignored)

        if (found[index]) continue;
        found[index] = true;

        // map lat string to an integer
        std::string lattice_type = values.next_string();

        if (!MEAM::str_to_lat(lattice_type, true, lat[index]))
          error->one(FLERR, "Unrecognized lattice type in MEAM library file: {}", lattice_type);

        // store parameters

        z[index] = values.next_double();
        ielement[index] = values.next_int();
        atwt[index] = values.next_double();
        alpha[index] = values.next_double();
        b0[index] = values.next_double();
        b1[index] = values.next_double();
        b2[index] = values.next_double();
        b3[index] = values.next_double();
        if (msmeamflag) {
          b1m[index] = values.next_double();
          b2m[index] = values.next_double();
          b3m[index] = values.next_double();
        }
        alat[index] = values.next_double();
        esub[index] = values.next_double();
        asub[index] = values.next_double();
        t0[index] = values.next_double();
        t1[index] = values.next_double();
        t2[index] = values.next_double();
        t3[index] = values.next_double();
        if (msmeamflag) {
          t1m[index] = values.next_double();
          t2m[index] = values.next_double();
          t3m[index] = values.next_double();
        }
        rozero[index] = values.next_double();
        ibar[index] = values.next_int();

        if (!isone(t0[index]))
          error->one(FLERR, "Unsupported parameter in MEAM library file: t0 != 1");

        // z given is ignored: if this is mismatched, we definitely won't do what the user said -> fatal error
        if (z[index] != MEAM::get_Zij(lat[index]))
          error->one(FLERR, "Mismatched parameter in MEAM library file: z != lat");

        nset++;
      } catch (TokenizerException &e) {
        error->one(FLERR, e.what());
      }
    }

    // error if didn't find all elements in file

    if (nset != nlibelements) {
      std::string msg = "Did not find all elements in MEAM library file, missing:";
      for (int i = 0; i < nlibelements; i++)
        if (!found[i]) {
          msg += " ";
          msg += libelements[i];
        }
      error->one(FLERR, msg);
    }
  }

  // distribute complete parameter sets
  MPI_Bcast(lat.data(), nlibelements, MPI_INT, 0, world);
  MPI_Bcast(ielement.data(), nlibelements, MPI_INT, 0, world);
  MPI_Bcast(ibar.data(), nlibelements, MPI_INT, 0, world);
  MPI_Bcast(z.data(), nlibelements, MPI_DOUBLE, 0, world);
  MPI_Bcast(atwt.data(), nlibelements, MPI_DOUBLE, 0, world);
  MPI_Bcast(alpha.data(), nlibelements, MPI_DOUBLE, 0, world);
  MPI_Bcast(b0.data(), nlibelements, MPI_DOUBLE, 0, world);
  MPI_Bcast(b1.data(), nlibelements, MPI_DOUBLE, 0, world);
  MPI_Bcast(b2.data(), nlibelements, MPI_DOUBLE, 0, world);
  MPI_Bcast(b3.data(), nlibelements, MPI_DOUBLE, 0, world);
  MPI_Bcast(alat.data(), nlibelements, MPI_DOUBLE, 0, world);
  MPI_Bcast(esub.data(), nlibelements, MPI_DOUBLE, 0, world);
  MPI_Bcast(asub.data(), nlibelements, MPI_DOUBLE, 0, world);
  MPI_Bcast(t0.data(), nlibelements, MPI_DOUBLE, 0, world);
  MPI_Bcast(t1.data(), nlibelements, MPI_DOUBLE, 0, world);
  MPI_Bcast(t2.data(), nlibelements, MPI_DOUBLE, 0, world);
  MPI_Bcast(t3.data(), nlibelements, MPI_DOUBLE, 0, world);
  MPI_Bcast(rozero.data(), nlibelements, MPI_DOUBLE, 0, world);
  // distribute msmeam parameter sets
  MPI_Bcast(b1m.data(), nlibelements, MPI_DOUBLE, 0, world);
  MPI_Bcast(b2m.data(), nlibelements, MPI_DOUBLE, 0, world);
  MPI_Bcast(b3m.data(), nlibelements, MPI_DOUBLE, 0, world);
  MPI_Bcast(t1m.data(), nlibelements, MPI_DOUBLE, 0, world);
  MPI_Bcast(t2m.data(), nlibelements, MPI_DOUBLE, 0, world);
  MPI_Bcast(t3m.data(), nlibelements, MPI_DOUBLE, 0, world);

  // pass element parameters to MEAM package

  if (msmeamflag) {
    meam_inst->meam_setup_global(nlibelements, lat.data(), ielement.data(), atwt.data(),
                                 alpha.data(), b0.data(), b1.data(), b2.data(), b3.data(),
                                 alat.data(), esub.data(), asub.data(), t0.data(), t1.data(),
                                 t2.data(), t3.data(), rozero.data(), ibar.data(), b1m.data(),
                                 b2m.data(), b3m.data(), t1m.data(), t2m.data(), t3m.data());
  } else {
    meam_inst->meam_setup_global(nlibelements, lat.data(), ielement.data(), atwt.data(),
                                 alpha.data(), b0.data(), b1.data(), b2.data(), b3.data(),
                                 alat.data(), esub.data(), asub.data(), t0.data(), t1.data(),
                                 t2.data(), t3.data(), rozero.data(), ibar.data(), nullptr, nullptr,
                                 nullptr, nullptr, nullptr, nullptr);
  }

  // set element masses

  for (int i = 0; i < nlibelements; i++) mass[i] = atwt[i];
}

/* ---------------------------------------------------------------------- */

void PairMEAM::read_user_meam_file(const std::string &userfile)
{
  // done if user param file is "NULL"

  if (userfile == "NULL") return;

  // open user param file on proc 0

  std::shared_ptr<PotentialFileReader> reader;

  if (comm->me == 0) { reader = std::make_shared<PotentialFileReader>(lmp, userfile, "MEAM"); }

  // read settings
  // pass them one at a time to MEAM package
  // match strings to list of corresponding ints
  char *line = nullptr;
  char buffer[MAXLINE];

  while (true) {
    int which;
    int nindex, index[3];
    double value;
    int nline;
    if (comm->me == 0) {
      line = reader->next_line();
      if (line == nullptr) {
        nline = -1;
      } else
        nline = strlen(line) + 1;
    } else {
      line = buffer;
    }

    MPI_Bcast(&nline, 1, MPI_INT, 0, world);
    if (nline < 0) break;
    MPI_Bcast(line, nline, MPI_CHAR, 0, world);

    ValueTokenizer values(line, "=(), '\t\n\r\f");
    int nparams = values.count();
    std::string keyword = values.next_string();

    for (which = 0; which < nkeywords; which++)
      if (keyword == keywords[which]) break;
    if (which == nkeywords)
      error->all(FLERR, "Keyword {} in MEAM parameter file not recognized", keyword);

    nindex = nparams - 2;
    for (int i = 0; i < nindex; i++) index[i] = values.next_int() - 1;

    // map lattce_meam value to an integer
    if (which == 4) {
      std::string lattice_type = values.next_string();
      lattice_t latt;
      if (!MEAM::str_to_lat(lattice_type, false, latt))
        error->all(FLERR, "Unrecognized lattice type in MEAM parameter file: {}", lattice_type);
      value = latt;
    } else
      value = values.next_double();

    // pass single setting to MEAM package

    int errorflag = 0;
    meam_inst->meam_setup_param(which, value, nindex, index, &errorflag);
    if (errorflag) {
      const char *descr[] = {"has an unknown error", "is out of range (please report a bug)",
                             "expected more indices", "has out of range element index"};
      if ((errorflag < 0) || (errorflag > 3)) errorflag = 0;
      error->all(FLERR, "Error in MEAM parameter file: keyword {} {}", keyword, descr[errorflag]);
    }
  }
}

/* ---------------------------------------------------------------------- */

int PairMEAM::pack_forward_comm(int n, int *list, double *buf, int /*pbc_flag*/, int * /*pbc*/)
{
  int i, j, k, m;

  m = 0;
  for (i = 0; i < n; i++) {
    j = list[i];
    buf[m++] = meam_inst->rho0[j];
    buf[m++] = meam_inst->rho1[j];
    buf[m++] = meam_inst->rho2[j];
    buf[m++] = meam_inst->rho3[j];
    buf[m++] = meam_inst->frhop[j];
    buf[m++] = meam_inst->gamma[j];
    buf[m++] = meam_inst->dgamma1[j];
    buf[m++] = meam_inst->dgamma2[j];
    buf[m++] = meam_inst->dgamma3[j];
    buf[m++] = meam_inst->arho2b[j];
    buf[m++] = meam_inst->arho1[j][0];
    buf[m++] = meam_inst->arho1[j][1];
    buf[m++] = meam_inst->arho1[j][2];
    buf[m++] = meam_inst->arho2[j][0];
    buf[m++] = meam_inst->arho2[j][1];
    buf[m++] = meam_inst->arho2[j][2];
    buf[m++] = meam_inst->arho2[j][3];
    buf[m++] = meam_inst->arho2[j][4];
    buf[m++] = meam_inst->arho2[j][5];
    for (k = 0; k < 10; k++) buf[m++] = meam_inst->arho3[j][k];
    buf[m++] = meam_inst->arho3b[j][0];
    buf[m++] = meam_inst->arho3b[j][1];
    buf[m++] = meam_inst->arho3b[j][2];
    buf[m++] = meam_inst->t_ave[j][0];
    buf[m++] = meam_inst->t_ave[j][1];
    buf[m++] = meam_inst->t_ave[j][2];
    buf[m++] = meam_inst->tsq_ave[j][0];
    buf[m++] = meam_inst->tsq_ave[j][1];
    buf[m++] = meam_inst->tsq_ave[j][2];
    if (msmeamflag) {
      buf[m++] = meam_inst->arho2mb[j];
      buf[m++] = meam_inst->arho1m[j][0];
      buf[m++] = meam_inst->arho1m[j][1];
      buf[m++] = meam_inst->arho1m[j][2];
      buf[m++] = meam_inst->arho2m[j][0];
      buf[m++] = meam_inst->arho2m[j][1];
      buf[m++] = meam_inst->arho2m[j][2];
      buf[m++] = meam_inst->arho2m[j][3];
      buf[m++] = meam_inst->arho2m[j][4];
      buf[m++] = meam_inst->arho2m[j][5];
      for (k = 0; k < 10; k++) buf[m++] = meam_inst->arho3m[j][k];
      buf[m++] = meam_inst->arho3mb[j][0];
      buf[m++] = meam_inst->arho3mb[j][1];
      buf[m++] = meam_inst->arho3mb[j][2];
    }
  }

  return m;
}

/* ---------------------------------------------------------------------- */

void PairMEAM::unpack_forward_comm(int n, int first, double *buf)
{
  int i, k, m, last;

  m = 0;
  last = first + n;
  for (i = first; i < last; i++) {
    meam_inst->rho0[i] = buf[m++];
    meam_inst->rho1[i] = buf[m++];
    meam_inst->rho2[i] = buf[m++];
    meam_inst->rho3[i] = buf[m++];
    meam_inst->frhop[i] = buf[m++];
    meam_inst->gamma[i] = buf[m++];
    meam_inst->dgamma1[i] = buf[m++];
    meam_inst->dgamma2[i] = buf[m++];
    meam_inst->dgamma3[i] = buf[m++];
    meam_inst->arho2b[i] = buf[m++];
    meam_inst->arho1[i][0] = buf[m++];
    meam_inst->arho1[i][1] = buf[m++];
    meam_inst->arho1[i][2] = buf[m++];
    meam_inst->arho2[i][0] = buf[m++];
    meam_inst->arho2[i][1] = buf[m++];
    meam_inst->arho2[i][2] = buf[m++];
    meam_inst->arho2[i][3] = buf[m++];
    meam_inst->arho2[i][4] = buf[m++];
    meam_inst->arho2[i][5] = buf[m++];
    for (k = 0; k < 10; k++) meam_inst->arho3[i][k] = buf[m++];
    meam_inst->arho3b[i][0] = buf[m++];
    meam_inst->arho3b[i][1] = buf[m++];
    meam_inst->arho3b[i][2] = buf[m++];
    meam_inst->t_ave[i][0] = buf[m++];
    meam_inst->t_ave[i][1] = buf[m++];
    meam_inst->t_ave[i][2] = buf[m++];
    meam_inst->tsq_ave[i][0] = buf[m++];
    meam_inst->tsq_ave[i][1] = buf[m++];
    meam_inst->tsq_ave[i][2] = buf[m++];
    if (msmeamflag) {
      meam_inst->arho2mb[i] = buf[m++];
      meam_inst->arho1m[i][0] = buf[m++];
      meam_inst->arho1m[i][1] = buf[m++];
      meam_inst->arho1m[i][2] = buf[m++];
      meam_inst->arho2m[i][0] = buf[m++];
      meam_inst->arho2m[i][1] = buf[m++];
      meam_inst->arho2m[i][2] = buf[m++];
      meam_inst->arho2m[i][3] = buf[m++];
      meam_inst->arho2m[i][4] = buf[m++];
      meam_inst->arho2m[i][5] = buf[m++];
      for (k = 0; k < 10; k++) meam_inst->arho3m[i][k] = buf[m++];
      meam_inst->arho3mb[i][0] = buf[m++];
      meam_inst->arho3mb[i][1] = buf[m++];
      meam_inst->arho3mb[i][2] = buf[m++];
    }
  }
}

/* ---------------------------------------------------------------------- */

int PairMEAM::pack_reverse_comm(int n, int first, double *buf)
{
  int i, k, m, last;

  m = 0;
  last = first + n;
  for (i = first; i < last; i++) {
    buf[m++] = meam_inst->rho0[i];
    buf[m++] = meam_inst->arho2b[i];
    buf[m++] = meam_inst->arho1[i][0];
    buf[m++] = meam_inst->arho1[i][1];
    buf[m++] = meam_inst->arho1[i][2];
    buf[m++] = meam_inst->arho2[i][0];
    buf[m++] = meam_inst->arho2[i][1];
    buf[m++] = meam_inst->arho2[i][2];
    buf[m++] = meam_inst->arho2[i][3];
    buf[m++] = meam_inst->arho2[i][4];
    buf[m++] = meam_inst->arho2[i][5];
    for (k = 0; k < 10; k++) buf[m++] = meam_inst->arho3[i][k];
    buf[m++] = meam_inst->arho3b[i][0];
    buf[m++] = meam_inst->arho3b[i][1];
    buf[m++] = meam_inst->arho3b[i][2];
    buf[m++] = meam_inst->t_ave[i][0];
    buf[m++] = meam_inst->t_ave[i][1];
    buf[m++] = meam_inst->t_ave[i][2];
    buf[m++] = meam_inst->tsq_ave[i][0];
    buf[m++] = meam_inst->tsq_ave[i][1];
    buf[m++] = meam_inst->tsq_ave[i][2];
    if (msmeamflag) {
      buf[m++] = meam_inst->arho2mb[i];
      buf[m++] = meam_inst->arho1m[i][0];
      buf[m++] = meam_inst->arho1m[i][1];
      buf[m++] = meam_inst->arho1m[i][2];
      buf[m++] = meam_inst->arho2m[i][0];
      buf[m++] = meam_inst->arho2m[i][1];
      buf[m++] = meam_inst->arho2m[i][2];
      buf[m++] = meam_inst->arho2m[i][3];
      buf[m++] = meam_inst->arho2m[i][4];
      buf[m++] = meam_inst->arho2m[i][5];
      for (k = 0; k < 10; k++) buf[m++] = meam_inst->arho3m[i][k];
      buf[m++] = meam_inst->arho3mb[i][0];
      buf[m++] = meam_inst->arho3mb[i][1];
      buf[m++] = meam_inst->arho3mb[i][2];
    }
  }

  return m;
}

/* ---------------------------------------------------------------------- */

void PairMEAM::unpack_reverse_comm(int n, int *list, double *buf)
{
  int i, j, k, m;

  m = 0;
  for (i = 0; i < n; i++) {
    j = list[i];
    meam_inst->rho0[j] += buf[m++];
    meam_inst->arho2b[j] += buf[m++];
    meam_inst->arho1[j][0] += buf[m++];
    meam_inst->arho1[j][1] += buf[m++];
    meam_inst->arho1[j][2] += buf[m++];
    meam_inst->arho2[j][0] += buf[m++];
    meam_inst->arho2[j][1] += buf[m++];
    meam_inst->arho2[j][2] += buf[m++];
    meam_inst->arho2[j][3] += buf[m++];
    meam_inst->arho2[j][4] += buf[m++];
    meam_inst->arho2[j][5] += buf[m++];
    for (k = 0; k < 10; k++) meam_inst->arho3[j][k] += buf[m++];
    meam_inst->arho3b[j][0] += buf[m++];
    meam_inst->arho3b[j][1] += buf[m++];
    meam_inst->arho3b[j][2] += buf[m++];
    meam_inst->t_ave[j][0] += buf[m++];
    meam_inst->t_ave[j][1] += buf[m++];
    meam_inst->t_ave[j][2] += buf[m++];
    meam_inst->tsq_ave[j][0] += buf[m++];
    meam_inst->tsq_ave[j][1] += buf[m++];
    meam_inst->tsq_ave[j][2] += buf[m++];
    if (msmeamflag) {
      meam_inst->arho2mb[j] += buf[m++];
      meam_inst->arho1m[j][0] += buf[m++];
      meam_inst->arho1m[j][1] += buf[m++];
      meam_inst->arho1m[j][2] += buf[m++];
      meam_inst->arho2m[j][0] += buf[m++];
      meam_inst->arho2m[j][1] += buf[m++];
      meam_inst->arho2m[j][2] += buf[m++];
      meam_inst->arho2m[j][3] += buf[m++];
      meam_inst->arho2m[j][4] += buf[m++];
      meam_inst->arho2m[j][5] += buf[m++];
      for (k = 0; k < 10; k++) meam_inst->arho3m[j][k] += buf[m++];
      meam_inst->arho3mb[j][0] += buf[m++];
      meam_inst->arho3mb[j][1] += buf[m++];
      meam_inst->arho3mb[j][2] += buf[m++];
    }
  }
}

/* ----------------------------------------------------------------------
   memory usage of local atom-based arrays
------------------------------------------------------------------------- */

double PairMEAM::memory_usage()
{
  double bytes = 11 * meam_inst->nmax * sizeof(double);
  bytes += (double) (3 + 6 + 10 + 3 + 3 + 3) * meam_inst->nmax * sizeof(double);
  bytes += (double) 3 * meam_inst->maxneigh * sizeof(double);
  return bytes;
}

/* ----------------------------------------------------------------------
   strip special bond flags from neighbor list entries
   are not used with MEAM
   need to do here so Fortran lib doesn't see them
   done once per reneighbor so that neigh_f2c and neigh_c2f don't see them
------------------------------------------------------------------------- */

void PairMEAM::neigh_strip(int inum, int *ilist, int *numneigh, int **firstneigh)
{
  int i, j, ii, jnum;
  int *jlist;

  for (ii = 0; ii < inum; ii++) {
    i = ilist[ii];
    jlist = firstneigh[i];
    jnum = numneigh[i];
    for (j = 0; j < jnum; j++) jlist[j] &= NEIGHMASK;
  }
}

/* ---------------------------------------------------------------------- */

void *PairMEAM::extract(const char *str, int &dim)
{
  dim = 2;
  if (strcmp(str, "scale") == 0) return (void *) scale;
  return nullptr;
}<|MERGE_RESOLUTION|>--- conflicted
+++ resolved
@@ -242,17 +242,6 @@
   nlibelements = paridx - 3;
   if (nlibelements < 1) error->all(FLERR, "Incorrect args for pair coefficients");
   if (nlibelements > maxelt)
-<<<<<<< HEAD
-    error->all(FLERR,"Too many elements extracted from MEAM library (current limit: {}). "
-               "Increase 'maxelt' in meam.h and recompile.", maxelt);
-
-  for (int i = 0; i < nlibelements; i++) {
-    if (std::any_of(libelements.begin(), libelements.end(),
-                    [&](const std::string &elem) { return elem == arg[i+3]; }))
-      error->all(FLERR,"Must not extract the same element ({}) from MEAM library twice. ", arg[i+3]);
-
-    libelements.emplace_back(arg[i+3]);
-=======
     error->all(FLERR,
                "Too many elements extracted from MEAM library (current limit: {}). "
                "Increase 'maxelt' in meam.h and recompile.",
@@ -266,7 +255,6 @@
                  arg[i + 3]);
 
     libelements.emplace_back(arg[i + 3]);
->>>>>>> 554db7da
     mass.push_back(0.0);
   }
 
