--- conflicted
+++ resolved
@@ -1028,348 +1028,6 @@
 }
 
 /* ----------------------------------------------------------------------
-<<<<<<< HEAD
-   communicate atoms to new owning procs via irregular communication
-   can be used in place of exchange()
-   unlike exchange(), allows atoms to have moved arbitrarily long distances
-   first setup irregular comm pattern, then invoke it
-   atoms must be remapped to be inside simulation box before this is called
-   for triclinic:
-     atoms must be in lamda coords (0-1) before this is called
-------------------------------------------------------------------------- */
-
-void Comm::irregular()
-{
-  // clear global->local map since atoms move to new procs
-  // zero out ghosts so map_set() at end will operate only on local atoms
-  // exchange() doesn't need to zero ghosts b/c borders()
-  //   is called right after and it zeroes ghosts and calls map_set()
-
-  if (map_style) atom->map_clear();
-  atom->nghost = 0;
-
-  // subbox bounds for orthogonal or triclinic
-
-  double *sublo,*subhi;
-  if (triclinic == 0) {
-    sublo = domain->sublo;
-    subhi = domain->subhi;
-  } else {
-    sublo = domain->sublo_lamda;
-    subhi = domain->subhi_lamda;
-  }
-
-  // loop over atoms, flag any that are not in my sub-box
-  // fill buffer with atoms leaving my box, using < and >=
-  // assign which proc it belongs to via irregular_lookup()
-  // if irregular_lookup() returns me, due to round-off
-  //   in triclinic x2lamda(), then keep atom and don't send
-  // when atom is deleted, fill it in with last atom
-
-  AtomVec *avec = atom->avec;
-  double **x = atom->x;
-  int nlocal = atom->nlocal;
-
-  int nsend = 0;
-  int nsendatom = 0;
-  int *sizes = new int[nlocal];
-  int *proclist = new int[nlocal];
-
-  int i = 0;
-  while (i < nlocal) {
-    if (x[i][0] < sublo[0] || x[i][0] >= subhi[0] ||
-	x[i][1] < sublo[1] || x[i][1] >= subhi[1] ||
-	x[i][2] < sublo[2] || x[i][2] >= subhi[2]) {
-      proclist[nsendatom] = irregular_lookup(x[i]);
-      if (proclist[nsendatom] != me) {
-	if (nsend >= maxsend) grow_send(nsend,1);
-	sizes[nsendatom] = avec->pack_exchange(i,&buf_send[nsend]);
-	nsend += sizes[nsendatom];
-	nsendatom++;
-	avec->copy(nlocal-1,i);
-	nlocal--;
-      } else i++;
-    } else i++;
-  }
-  atom->nlocal = nlocal;
-
-  // create irregular communication plan, perform comm, destroy plan
-  // returned nrecv = size of buffer needed for incoming atoms
-
-  int nrecv;
-  Plan *plan = irregular_create(nsendatom,sizes,proclist,&nrecv);
-  if (nrecv >= maxrecv) grow_recv(nrecv);
-  irregular_perform(plan,buf_send,sizes,buf_recv);
-  irregular_destroy(plan);
-
-  delete [] sizes;
-  delete [] proclist;
-
-  // add received atoms to my list
-
-  int m = 0;
-  while (m < nrecv) m += avec->unpack_exchange(&buf_recv[m]);
-
-  // reset global->local map
-
-  if (map_style) atom->map_set();
-}
-
-/* ----------------------------------------------------------------------
-   create an irregular communication plan
-   n = # of atoms to send
-   sizes = # of doubles for each atom
-   proclist = proc to send each atom to (none to me)
-   return nrecvsize = total # of doubles I will recv
-------------------------------------------------------------------------- */
-
-Comm::Plan *Comm::irregular_create(int n, int *sizes, int *proclist,
-				   int *nrecvsize)
-{
-  int i;
-
-  // allocate plan and work vectors
-
-  Plan *plan = (struct Plan *) memory->smalloc(sizeof(Plan),"comm:plan");
-  int *list = new int[nprocs];
-  int *count = new int[nprocs];
-
-  // nrecv = # of messages I receive
-
-  for (i = 0; i < nprocs; i++) {
-    list[i] = 0;
-    count[i] = 1;
-  }
-  for (i = 0; i < n; i++) list[proclist[i]] = 1;
-
-  int nrecv;
-  MPI_Reduce_scatter(list,&nrecv,count,MPI_INT,MPI_SUM,world);
-
-  // allocate receive arrays
-
-  int *proc_recv = new int[nrecv];
-  int *length_recv = new int[nrecv];
-  MPI_Request *request = new MPI_Request[nrecv];
-  MPI_Status *status = new MPI_Status[nrecv];
-
-  // nsend = # of messages I send
-
-  for (i = 0; i < nprocs; i++) list[i] = 0;
-  for (i = 0; i < n; i++) list[proclist[i]] += sizes[i];
-
-  int nsend = 0;
-  for (i = 0; i < nprocs; i++)
-    if (list[i]) nsend++;
-
-  // allocate send arrays
-
-  int *proc_send = new int[nsend];
-  int *length_send = new int[nsend];
-  int *num_send = new int[nsend];
-  int *index_send = new int[n];
-  int *offset_send = new int[n];
-
-  // list still stores size of message for procs I send to
-  // proc_send = procs I send to
-  // length_send = total size of message I send to each proc
-  // to balance pattern of send messages:
-  //   each proc begins with iproc > me, continues until iproc = me
-  // reset list to store which send message each proc corresponds to
-
-  int iproc = me;
-  int isend = 0;
-  for (i = 0; i < nprocs; i++) {
-    iproc++;
-    if (iproc == nprocs) iproc = 0;
-    if (list[iproc] > 0) {
-      proc_send[isend] = iproc;
-      length_send[isend] = list[iproc];
-      list[iproc] = isend;
-      isend++;
-    }
-  }
-
-  // num_send = # of datums I send to each proc
-
-  for (i = 0; i < nsend; i++) num_send[i] = 0;
-  for (i = 0; i < n; i++) {
-    isend = list[proclist[i]];
-    num_send[isend]++;
-  }
-
-  // count = offsets into n-length index_send for each proc I send to
-  // index_send = list of which datums to send to each proc
-  //   1st N1 values are datum indices for 1st proc,
-  //   next N2 values are datum indices for 2nd proc, etc
-  // offset_send = where each datum starts in send buffer
-
-  count[0] = 0;
-  for (i = 1; i < nsend; i++) count[i] = count[i-1] + num_send[i-1];
-
-  for (i = 0; i < n; i++) {
-    isend = list[proclist[i]];
-    index_send[count[isend]++] = i;
-    if (i) offset_send[i] = offset_send[i-1] + sizes[i-1];
-    else offset_send[i] = 0;
-  }
-
-  // tell receivers how much data I send
-  // sendmax = largest # of datums I send in a single message
-
-  int sendmax = 0;
-  for (i = 0; i < nsend; i++) {
-    MPI_Send(&length_send[i],1,MPI_INT,proc_send[i],0,world);
-    sendmax = MAX(sendmax,length_send[i]);
-  }
-
-  // receive incoming messages
-  // proc_recv = procs I recv from
-  // length_recv = total size of message each proc sends me
-  // nrecvsize = total size of data I recv
-
-  *nrecvsize = 0;
-  for (i = 0; i < nrecv; i++) {
-    MPI_Recv(&length_recv[i],1,MPI_INT,MPI_ANY_SOURCE,0,world,status);
-    proc_recv[i] = status->MPI_SOURCE;
-    *nrecvsize += length_recv[i];
-  }
-
-  // barrier to insure all MPI_ANY_SOURCE messages are received
-  // else another proc could proceed to irregular_perform() and send to me
-
-  MPI_Barrier(world);
-
-  // free work vectors
-
-  delete [] count;
-  delete [] list;
-    
-  // initialize plan and return it
-
-  plan->nsend = nsend;
-  plan->nrecv = nrecv;
-  plan->sendmax = sendmax;
-
-  plan->proc_send = proc_send;
-  plan->length_send = length_send;
-  plan->num_send = num_send;
-  plan->index_send = index_send;
-  plan->offset_send = offset_send;
-  plan->proc_recv = proc_recv;
-  plan->length_recv = length_recv;
-  plan->request = request;
-  plan->status = status;
-
-  return plan;
-}
-
-/* ----------------------------------------------------------------------
-   perform irregular communication
-   plan = previouly computed plan via irregular_create()
-   sendbuf = list of atoms to send
-   sizes = # of doubles for each atom
-   recvbuf = received atoms
-------------------------------------------------------------------------- */
-
-void Comm::irregular_perform(Plan *plan, double *sendbuf, int *sizes,
-			     double *recvbuf)
-{
-  int i,m,n,offset;
-
-  // post all receives
-
-  offset = 0;
-  for (int irecv = 0; irecv < plan->nrecv; irecv++) {
-    MPI_Irecv(&recvbuf[offset],plan->length_recv[irecv],MPI_DOUBLE,
-	      plan->proc_recv[irecv],0,world,&plan->request[irecv]);
-    offset += plan->length_recv[irecv];
-  }
-
-  // allocate buf for largest send
-
-  double *buf = (double *) memory->smalloc(plan->sendmax*sizeof(double),
-					   "comm::irregular");
-
-  // send each message
-  // pack buf with list of datums (datum = one atom)
-  // m = index of datum in sendbuf
-
-  n = 0;
-  for (int isend = 0; isend < plan->nsend; isend++) {
-    offset = 0;
-    for (i = 0; i < plan->num_send[isend]; i++) {
-      m = plan->index_send[n++];
-      memcpy(&buf[offset],&sendbuf[plan->offset_send[m]],
-	     sizes[m]*sizeof(double));
-      offset += sizes[m];
-    }
-    MPI_Send(buf,plan->length_send[isend],MPI_DOUBLE,
-	     plan->proc_send[isend],0,world);
-  }       
-
-  // free temporary send buffer
-
-  memory->sfree(buf);
-
-  // wait on all incoming messages
-
-  if (plan->nrecv) MPI_Waitall(plan->nrecv,plan->request,plan->status);
-}
-
-/* ----------------------------------------------------------------------
-   destroy an irregular communication plan
-------------------------------------------------------------------------- */
-
-void Comm::irregular_destroy(Plan *plan)
-{
-  delete [] plan->proc_send;
-  delete [] plan->length_send;
-  delete [] plan->num_send;
-  delete [] plan->index_send;
-  delete [] plan->offset_send;
-  delete [] plan->proc_recv;
-  delete [] plan->length_recv;
-  delete [] plan->request;
-  delete [] plan->status;
-  memory->sfree(plan);
-}
-
-/* ----------------------------------------------------------------------
-   determine which proc owns atom with x coord
-   x will be in box (orthogonal) or lamda coords (triclinic)
-------------------------------------------------------------------------- */
-
-int Comm::irregular_lookup(double *x)
-{
-  int loc[3];
-  if (triclinic == 0) {
-    double *boxlo = domain->boxlo;
-    double *boxhi = domain->boxhi;
-    loc[0] = static_cast<int>
-      (procgrid[0] * (x[0]-boxlo[0]) / (boxhi[0]-boxlo[0]));
-    loc[1] = static_cast<int>
-      (procgrid[1] * (x[1]-boxlo[1]) / (boxhi[1]-boxlo[1]));
-    loc[2] = static_cast<int>
-      (procgrid[2] * (x[2]-boxlo[2]) / (boxhi[2]-boxlo[2]));
-  } else {
-    loc[0] = static_cast<int> (procgrid[0] * x[0]);
-    loc[1] = static_cast<int> (procgrid[1] * x[1]);
-    loc[2] = static_cast<int> (procgrid[2] * x[2]);
-  }
-
-  if (loc[0] < 0) loc[0] = 0;
-  if (loc[0] >= procgrid[0]) loc[0] = procgrid[0] - 1;
-  if (loc[1] < 0) loc[1] = 0;
-  if (loc[1] >= procgrid[1]) loc[1] = procgrid[1] - 1;
-  if (loc[2] < 0) loc[2] = 0;
-  if (loc[2] >= procgrid[2]) loc[2] = procgrid[2] - 1;
-
-  return grid2proc[loc[0]][loc[1]][loc[2]];
-}
-
-/* ----------------------------------------------------------------------
-=======
->>>>>>> cf897522
    assign nprocs to 3d xprd,yprd,zprd box so as to minimize surface area 
    area = surface area of each of 3 faces of simulation box
    for triclinic, area = cross product of 2 edge vectors stored in h matrix
