--- conflicted
+++ resolved
@@ -18,11 +18,6 @@
 #include "error.h"
 #include "memory.h"
 
-<<<<<<< HEAD
-#include <string.h>
-
-=======
->>>>>>> c20049b5
 #ifdef _WIN32
 #include <windows.h>
 #include <stdint.h>
@@ -163,7 +158,6 @@
 {
   double current_cpu = CPU_Time();
   return (current_cpu - cpu_array[which]);
-<<<<<<< HEAD
 }
 
 /* ---------------------------------------------------------------------- */
@@ -177,21 +171,6 @@
 
 /* ---------------------------------------------------------------------- */
 
-=======
-}
-
-/* ---------------------------------------------------------------------- */
-
-double Timer::elapsed(enum ttype which)
-{
-  if (_level == OFF) return 0.0;
-  double current_wall = MPI_Wtime();
-  return (current_wall - wall_array[which]);
-}
-
-/* ---------------------------------------------------------------------- */
-
->>>>>>> c20049b5
 void Timer::set_wall(enum ttype which, double newtime)
 {
   wall_array[which] = newtime;
