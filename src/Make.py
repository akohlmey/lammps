--- conflicted
+++ resolved
@@ -1365,60 +1365,6 @@
       error("Unsuccessful build of lib/qmmm library")
     else: print "Created lib/qmmm library"
 
-<<<<<<< HEAD
-=======
-# REAX lib
-
-class REAX:
-  def __init__(self,list):
-    self.inlist = copy.copy(list)
-    self.make = "gfortran"
-    self.lammpsflag = 0
-
-  def help(self):
-    return """
--reax make=suffix lammps=suffix2
-  all args are optional and can be in any order
-  make = use Makefile.suffix (def = gfortran)
-  lammps = use Makefile.lammps.suffix2 (def = EXTRAMAKE in makefile)
-"""
-
-  def check(self):
-    if self.inlist != None and len(self.inlist) == 0:
-      error("-reax args are invalid")
-    for one in self.inlist:
-      words = one.split('=')
-      if len(words) != 2: error("-reax args are invalid")
-      if words[0] == "make": self.make = words[1]
-      elif words[0] == "lammps": 
-        self.lammps = words[1]
-        self.lammpsflag = 1
-      else: error("-reax args are invalid")
-
-  def build(self):
-    libdir = dir.lib + "/reax"
-    make = MakeReader("%s/Makefile.%s" % (libdir,self.make))
-    if self.lammpsflag:
-      make.setvar("EXTRAMAKE","Makefile.lammps.%s" % self.lammps)
-    make.write("%s/Makefile.auto" % libdir)
-
-    commands.getoutput("cd %s; make -f Makefile.auto clean" % libdir)
-    if jmake: str = "cd %s; make -j %d -f Makefile.auto" % (libdir,jmake.n)
-    else: str = "cd %s; make -f Makefile.auto" % libdir
-    
-    # if verbose, print output as build proceeds, else only print if fails
-
-    if verbose: subprocess.call(str,shell=True)
-    else:
-      try: subprocess.check_output(str,stderr=subprocess.STDOUT,shell=True)
-      except Exception as e: print e.output
-
-    if not os.path.isfile("%s/libreax.a" % libdir) or \
-          not os.path.isfile("%s/Makefile.lammps" % libdir):
-      error("Unsuccessful build of lib/reax library")
-    else: print "Created lib/reax library"
-
->>>>>>> 5d1bca0c
 # VORONOI lib
 
 class VORONOI:
