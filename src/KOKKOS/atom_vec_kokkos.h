--- conflicted
+++ resolved
@@ -150,19 +150,11 @@
                    LMPPinnedHostType,typename ViewType::memory_space>::type,
                  Kokkos::MemoryTraits<Kokkos::Unmanaged> > mirror_type;
     if (buffer_size == 0) {
-<<<<<<< HEAD
-      buffer_size = src.span() * sizeof(typename ViewType::value_type);
-      buffer = Kokkos::kokkos_malloc<LMPPinnedHostType>(buffer_size);
-    } else if (buffer_size < (src.span() * sizeof(typename ViewType::value_type))) {
-       buffer_size = src.span() * sizeof(typename ViewType::value_type);
-       buffer = Kokkos::kokkos_realloc<LMPPinnedHostType>(buffer, buffer_size);
-=======
        buffer_size = src.span()*sizeof(typename ViewType::value_type);
        buffer = Kokkos::kokkos_malloc<LMPPinnedHostType>(buffer_size);
     } else if (buffer_size < src.span()*sizeof(typename ViewType::value_type)) {
        buffer_size = src.span()*sizeof(typename ViewType::value_type);
        buffer = Kokkos::kokkos_realloc<LMPPinnedHostType>(buffer,buffer_size);
->>>>>>> 05e836f5
     }
     mirror_type tmp_view((typename ViewType::value_type*)buffer, src.d_view.layout());
 
