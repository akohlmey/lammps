--- conflicted
+++ resolved
@@ -34,11 +34,7 @@
 PairHbondDreidingMorseOMP::PairHbondDreidingMorseOMP(LAMMPS *lmp) :
   PairHbondDreidingMorse(lmp), ThrOMP(lmp, THR_PAIR)
 {
-<<<<<<< HEAD
-  suffix_compat |= Suffix::OMP;
-=======
   suffix_flag |= Suffix::OMP;
->>>>>>> 14c2d79c
   respa_enable = 0;
   hbcount_thr = hbeng_thr = NULL;
 }
