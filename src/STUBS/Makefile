--- conflicted
+++ resolved
@@ -16,11 +16,7 @@
 # System-specific settings
 
 CC =		cc
-<<<<<<< HEAD
-CCFLAGS =	-O -fPIC
-=======
 CCFLAGS =	-O # -fPIC
->>>>>>> 5d8ef7f4
 ARCHIVE =	ar
 ARCHFLAG =	rs
 
