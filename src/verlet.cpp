--- conflicted
+++ resolved
@@ -285,10 +285,6 @@
       timer->stamp(Timer::MODIFY);
     }
 
-<<<<<<< HEAD
-
-=======
->>>>>>> c20049b5
     if (pair_compute_flag) {
       force->pair->compute(eflag,vflag);
       timer->stamp(Timer::PAIR);
