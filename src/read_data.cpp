--- conflicted
+++ resolved
@@ -158,25 +158,19 @@
 
     } else if (strcmp(keyword,"Ellipsoids") == 0) {
       if (!avec_ellipsoid) 
-<<<<<<< HEAD
 	error->one(FLERR,"Invalid data file section: Ellipsoids");
-      if (atomflag == 0) error->one(FLERR,"Must read Atoms before Ellipsoids");
-      ellipsoids();
-=======
-	error->all(FLERR,"Invalid data file section: Ellipsoids");
       if (atomflag == 0) error->all(FLERR,"Must read Atoms before Ellipsoids");
       bonus(nellipsoids,(AtomVec *) avec_ellipsoid,"ellipsoids");
     } else if (strcmp(keyword,"Lines") == 0) {
       if (!avec_line) 
-	error->all(FLERR,"Invalid data file section: Lines");
+	error->one(FLERR,"Invalid data file section: Lines");
       if (atomflag == 0) error->all(FLERR,"Must read Atoms before Lines");
       bonus(nlines,(AtomVec *) avec_line,"lines");
     } else if (strcmp(keyword,"Triangles") == 0) {
       if (!avec_tri) 
-	error->all(FLERR,"Invalid data file section: Triangles");
+	error->one(FLERR,"Invalid data file section: Triangles");
       if (atomflag == 0) error->all(FLERR,"Must read Atoms before Triangles");
       bonus(ntris,(AtomVec *) avec_tri,"triangles");
->>>>>>> fa80bceb
 
     } else if (strcmp(keyword,"Bonds") == 0) {
       if (atom->avec->bonds_allow == 0) 
@@ -247,47 +241,31 @@
       if (atom->avec->dihedrals_allow == 0) 
 	error->one(FLERR,"Invalid data file section: MiddleBondTorsion Coeffs");
       if (force->dihedral == NULL) 
-<<<<<<< HEAD
-	error->one(FLERR,"Must define dihedral_style before MiddleBondTorsion Coeffs");
-=======
-	error->all(FLERR,
+	error->one(FLERR,
 		   "Must define dihedral_style before "
 		   "MiddleBondTorsion Coeffs");
->>>>>>> fa80bceb
       dihedralcoeffs(1);
     } else if (strcmp(keyword,"EndBondTorsion Coeffs") == 0) {
       if (atom->avec->dihedrals_allow == 0) 
 	error->one(FLERR,"Invalid data file section: EndBondTorsion Coeffs");
       if (force->dihedral == NULL) 
-<<<<<<< HEAD
-	error->one(FLERR,"Must define dihedral_style before EndBondTorsion Coeffs");
-=======
-	error->all(FLERR,
+	error->one(FLERR,
 		   "Must define dihedral_style before EndBondTorsion Coeffs");
->>>>>>> fa80bceb
       dihedralcoeffs(2);
     } else if (strcmp(keyword,"AngleTorsion Coeffs") == 0) {
       if (atom->avec->dihedrals_allow == 0) 
 	error->one(FLERR,"Invalid data file section: AngleTorsion Coeffs");
       if (force->dihedral == NULL) 
-<<<<<<< HEAD
-	error->one(FLERR,"Must define dihedral_style before AngleTorsion Coeffs");
-=======
-	error->all(FLERR,
+	error->one(FLERR,
 		   "Must define dihedral_style before AngleTorsion Coeffs");
->>>>>>> fa80bceb
       dihedralcoeffs(3);
     } else if (strcmp(keyword,"AngleAngleTorsion Coeffs") == 0) {
       if (atom->avec->dihedrals_allow == 0) 
 	error->one(FLERR,"Invalid data file section: AngleAngleTorsion Coeffs");
       if (force->dihedral == NULL) 
-<<<<<<< HEAD
-	error->one(FLERR,"Must define dihedral_style before AngleAngleTorsion Coeffs");
-=======
-	error->all(FLERR,
+	error->one(FLERR,
 		   "Must define dihedral_style before "
 		   "AngleAngleTorsion Coeffs");
->>>>>>> fa80bceb
       dihedralcoeffs(4);
     } else if (strcmp(keyword,"BondBond13 Coeffs") == 0) {
       if (atom->avec->dihedrals_allow == 0) 
@@ -321,12 +299,8 @@
   
   // error if natoms > 0 yet no atoms were read
 
-<<<<<<< HEAD
-  if (atom->natoms > 0 && atomflag == 0) error->one(FLERR,"No atoms in data file");
-=======
   if (atom->natoms > 0 && atomflag == 0) 
-    error->all(FLERR,"No atoms in data file");
->>>>>>> fa80bceb
+    error->one(FLERR,"No atoms in data file");
 
   // create bond topology now that system is defined
 
@@ -427,11 +401,11 @@
       sscanf(line,BIGINT_FORMAT,&nellipsoids);
     } else if (strstr(line,"lines")) {
       if (!avec_line)
-	error->all(FLERR,"No lines allowed with this atom style");
+	error->one(FLERR,"No lines allowed with this atom style");
       sscanf(line,BIGINT_FORMAT,&nlines);
     } else if (strstr(line,"triangles")) {
       if (!avec_tri)
-	error->all(FLERR,"No triangles allowed with this atom style");
+	error->one(FLERR,"No triangles allowed with this atom style");
       sscanf(line,BIGINT_FORMAT,&ntris);
     }
 
@@ -1097,11 +1071,11 @@
       ellipsoid_flag = 1;
       skip_lines(nellipsoids);
     } else if (strcmp(keyword,"Lines") == 0) {
-      if (!avec_line) error->all(FLERR,"Invalid data file section: Lines");
+      if (!avec_line) error->one(FLERR,"Invalid data file section: Lines");
       line_flag = 1;
       skip_lines(nlines);
     } else if (strcmp(keyword,"Triangles") == 0) {
-      if (!avec_tri) error->all(FLERR,"Invalid data file section: Triangles");
+      if (!avec_tri) error->one(FLERR,"Invalid data file section: Triangles");
       tri_flag = 1;
       skip_lines(ntris);
 
@@ -1150,47 +1124,31 @@
       if (atom->avec->dihedrals_allow == 0) 
 	error->one(FLERR,"Invalid data file section: MiddleBondTorsion Coeffs");
       if (force->dihedral == NULL) 
-<<<<<<< HEAD
-	error->one(FLERR,"Must define dihedral_style before MiddleBondTorsion Coeffs");
-=======
-	error->all(FLERR,
+	error->one(FLERR,
 		   "Must define dihedral_style before "
 		   "MiddleBondTorsion Coeffs");
->>>>>>> fa80bceb
       skip_lines(atom->ndihedraltypes);
     } else if (strcmp(keyword,"EndBondTorsion Coeffs") == 0) {
       if (atom->avec->dihedrals_allow == 0) 
 	error->one(FLERR,"Invalid data file section: EndBondTorsion Coeffs");
       if (force->dihedral == NULL) 
-<<<<<<< HEAD
-	error->one(FLERR,"Must define dihedral_style before EndBondTorsion Coeffs");
-=======
-	error->all(FLERR,
+	error->one(FLERR,
 		   "Must define dihedral_style before EndBondTorsion Coeffs");
->>>>>>> fa80bceb
       skip_lines(atom->ndihedraltypes);
     } else if (strcmp(keyword,"AngleTorsion Coeffs") == 0) {
       if (atom->avec->dihedrals_allow == 0) 
 	error->one(FLERR,"Invalid data file section: AngleTorsion Coeffs");
       if (force->dihedral == NULL) 
-<<<<<<< HEAD
-	error->one(FLERR,"Must define dihedral_style before AngleTorsion Coeffs");
-=======
-	error->all(FLERR,
+	error->one(FLERR,
 		   "Must define dihedral_style before AngleTorsion Coeffs");
->>>>>>> fa80bceb
       skip_lines(atom->ndihedraltypes);
     } else if (strcmp(keyword,"AngleAngleTorsion Coeffs") == 0) {
       if (atom->avec->dihedrals_allow == 0) 
 	error->one(FLERR,"Invalid data file section: AngleAngleTorsion Coeffs");
       if (force->dihedral == NULL) 
-<<<<<<< HEAD
-	error->one(FLERR,"Must define dihedral_style before AngleAngleTorsion Coeffs");
-=======
-	error->all(FLERR,
+	error->one(FLERR,
 		   "Must define dihedral_style before "
 		   "AngleAngleTorsion Coeffs");
->>>>>>> fa80bceb
       skip_lines(atom->ndihedraltypes);
     } else if (strcmp(keyword,"BondBond13 Coeffs") == 0) {
       if (atom->avec->dihedrals_allow == 0) 
