--- conflicted
+++ resolved
@@ -72,10 +72,6 @@
   // optional args
 
   iregion = -1;
-<<<<<<< HEAD
-  estyle = NONE;
-=======
->>>>>>> b11cb48f
   estr = NULL;
 
   int iarg = 6;
