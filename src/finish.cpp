/* ----------------------------------------------------------------------
   LAMMPS - Large-scale Atomic/Molecular Massively Parallel Simulator
   http://lammps.sandia.gov, Sandia National Laboratories
   Steve Plimpton, sjplimp@sandia.gov

   Copyright (2003) Sandia Corporation.  Under the terms of Contract
   DE-AC04-94AL85000 with Sandia Corporation, the U.S. Government retains
   certain rights in this software.  This software is distributed under
   the GNU General Public License.

   See the README file in the top-level LAMMPS directory.
------------------------------------------------------------------------- */

#include "mpi.h"
#include "math.h"
#include "string.h"
#include "stdio.h"
#include "finish.h"
#include "timer.h"
#include "universe.h"
#include "atom.h"
#include "comm.h"
#include "force.h"
#include "kspace.h"
#include "update.h"
#include "min.h"
#include "neighbor.h"
#include "neigh_list.h"
#include "neigh_request.h"
#include "output.h"
#include "memory.h"

using namespace LAMMPS_NS;

static void print_timings(const char *label, Timer *t, enum Timer::ttype tt,
			  MPI_Comm world, const int nprocs, const int me,
			  double time_loop, FILE *screen, FILE *logfile)
{
  double tmp, time_max, time_min, time_wall;
  double time = t->get_wall(tt);

#if defined(_OPENMP)
  double time_cpu = t->get_cpu(tt);
  if (time/time_loop < 0.001)  // insufficient timer resolution!
    time_cpu = 1.0;
  else
    time_cpu = time_cpu / time;
#endif

  MPI_Allreduce(&time,&tmp,1,MPI_DOUBLE,MPI_SUM,world);
  MPI_Allreduce(&time,&time_min,1,MPI_DOUBLE,MPI_MIN,world);
  MPI_Allreduce(&time,&time_max,1,MPI_DOUBLE,MPI_MAX,world);
  time = tmp/nprocs;

#if defined(_OPENMP)
  MPI_Allreduce(&time_cpu,&tmp,1,MPI_DOUBLE,MPI_SUM,world);
  time_cpu = tmp/nprocs;

  if (me == 0) {
    if (screen)
      fprintf(screen,"%-8s|%- 12.5g|%- 12.5g|%- 12.5g|%6.2f | %4.1fx\n",
	      label,time_min,time,time_max,time/time_loop*100.0,time_cpu);
    if (logfile)
      fprintf(logfile,"%-8s|%- 12.5g|%- 12.5g|%- 12.5g|%6.2f | %4.1fx\n",
	      label,time_min,time,time_max,time/time_loop*100.0,time_cpu);
  }
#else
  if (me == 0) {
    if (screen)
      fprintf(screen,"%5s time (%%) = %g (%g)\n",
	      label,time,time/time_loop*100.0);
    if (logfile)
      fprintf(logfile,"%5s time (%%) = %g (%g)\n",
	      label,time,time/time_loop*100.0);
  }
#endif
}

/* ---------------------------------------------------------------------- */

Finish::Finish(LAMMPS *lmp) : Pointers(lmp) {}

/* ---------------------------------------------------------------------- */

void Finish::end(int flag)
{
  int i,m,nneigh,nneighfull;
  int histo[10];
  int loopflag,minflag,prdflag,tadflag,timeflag,fftflag,histoflag,neighflag;
  double time,tmp,ave,max,min;
  double time_loop,time_other;

  int me,nprocs;
  MPI_Comm_rank(world,&me);
  MPI_Comm_size(world,&nprocs);

  // recompute natoms in case atoms have been lost

  bigint nblocal = atom->nlocal;
  MPI_Allreduce(&nblocal,&atom->natoms,1,MPI_LMP_BIGINT,MPI_SUM,world);

  // choose flavors of statistical output
  // flag determines caller
  // flag = 0 = just loop summary
  // flag = 1 = dynamics or minimization
  // flag = 2 = PRD
  // flag = 3 = TAD
  // turn off neighflag for Kspace partition of verlet/split integrator

  loopflag = 1;
  minflag = prdflag = tadflag = timeflag = fftflag = histoflag = neighflag = 0;

  if (flag == 1) {
    if (update->whichflag == 2) minflag = 1;
    timeflag = histoflag = 1;
    neighflag = 1;
    if (update->whichflag == 1 &&
        strcmp(update->integrate_style,"verlet/split") == 0 &&
        universe->iworld == 1) neighflag = 0;
    if (force->kspace && force->kspace_match("pppm",0)) fftflag = 1;
  }
  if (flag == 2) prdflag = histoflag = neighflag = 1;
  if (flag == 3) tadflag = histoflag = neighflag = 1;

  // loop stats

  if (loopflag) {
<<<<<<< HEAD
    time_other = timer->get_wall(Timer::LOOP) -
      (timer->get_wall(Timer::PAIR) + timer->get_wall(Timer::BOND) + 
       timer->get_wall(Timer::KSPACE) + timer->get_wall(Timer::NEIGHBOR) +
       timer->get_wall(Timer::COMM) + timer->get_wall(Timer::OUTPUT) +
       timer->get_wall(Timer::MODIFY));
    
    time_loop = timer->get_wall(Timer::LOOP);
=======
    time_other = timer->array[TIME_LOOP] -
      (timer->array[TIME_PAIR] + timer->array[TIME_BOND] +
       timer->array[TIME_KSPACE] + timer->array[TIME_NEIGHBOR] +
       timer->array[TIME_COMM] + timer->array[TIME_OUTPUT]);

    time_loop = timer->array[TIME_LOOP];
>>>>>>> 2b3c09d3
    MPI_Allreduce(&time_loop,&tmp,1,MPI_DOUBLE,MPI_SUM,world);
    time_loop = tmp/nprocs;

    // overall loop time

#if defined(_OPENMP)
    if (me == 0) {
      int ntasks = nprocs * comm->nthreads;
      if (screen) fprintf(screen,
                          "Loop time of %g on %d procs (%d MPI x %d OpenMP) "
                          "for %d steps with " BIGINT_FORMAT " atoms\n",
                          time_loop,ntasks,nprocs,comm->nthreads,
                          update->nsteps,atom->natoms);
      if (logfile) fprintf(logfile,
<<<<<<< HEAD
			  "Loop time of %g on %d procs (%d MPI x %d OpenMP) "
			  "for %d steps with " BIGINT_FORMAT " atoms\n",
			  time_loop,ntasks,nprocs,comm->nthreads,
			  update->nsteps,atom->natoms);


      if ( timeflag && !minflag && !prdflag && !tadflag &&
	   (update->nsteps > 0) &&
	   ((strcmp(update->unit_style,"metal") == 0) ||
	    (strcmp(update->unit_style,"real") == 0)) ) {
        float t_step, ns_day, hrs_ns, tps, one_fs = 1.0;

        // conversion factor to femtoseconds
        if (strcmp(update->unit_style,"metal") == 0) one_fs = 0.001;
        t_step = (float)time_loop / ((float) update->nsteps);
        tps = 1.0/t_step;
        hrs_ns = t_step / update->dt * 1000000.0 * one_fs / 60.0 / 60.0;
        ns_day = 24.0 * 60.0 * 60.0 / t_step * update->dt / one_fs / 1000000.0;

        if (screen) 
          fprintf(screen, "Performance: %.3f ns/day  %.3f hours/ns  %.3f timesteps/s\n",
                  ns_day, hrs_ns, tps);
        if (logfile) 
          fprintf(logfile, "Performance: %.3f ns/day  %.3f hours/ns  %.3f timesteps/s\n",
                  ns_day, hrs_ns, tps);
      }
=======
                          "Loop time of %g on %d procs (%d MPI x %d OpenMP) "
                          "for %d steps with " BIGINT_FORMAT " atoms\n",
                          time_loop,ntasks,nprocs,comm->nthreads,
                          update->nsteps,atom->natoms);
>>>>>>> 2b3c09d3
    }
#else
    if (me == 0) {
      if (screen) fprintf(screen,
                          "Loop time of %g on %d procs for %d steps with "
                          BIGINT_FORMAT " atoms\n",
                          time_loop,nprocs,update->nsteps,atom->natoms);
      if (logfile) fprintf(logfile,
                           "Loop time of %g on %d procs for %d steps with "
                           BIGINT_FORMAT " atoms\n",
                           time_loop,nprocs,update->nsteps,atom->natoms);
    }
#endif

    if (time_loop == 0.0) time_loop = 1.0;
  }

  // minimization stats

  if (minflag) {
    if (me == 0) {
      if (screen) fprintf(screen,"\n");
      if (logfile) fprintf(logfile,"\n");
    }

    if (me == 0) {
      if (screen) {
        fprintf(screen,"Minimization stats:\n");
        fprintf(screen,"  Stopping criterion = %s\n",
                update->minimize->stopstr);
        fprintf(screen,"  Energy initial, next-to-last, final = \n"
                "    %18.12g %18.12g %18.12g\n",
                update->minimize->einitial,update->minimize->eprevious,
                update->minimize->efinal);
        fprintf(screen,"  Force two-norm initial, final = %g %g\n",
                update->minimize->fnorm2_init,update->minimize->fnorm2_final);
        fprintf(screen,"  Force max component initial, final = %g %g\n",
                update->minimize->fnorminf_init,
                update->minimize->fnorminf_final);
        fprintf(screen,"  Final line search alpha, max atom move = %g %g\n",
                update->minimize->alpha_final,
                update->minimize->alpha_final*
                update->minimize->fnorminf_final);
        fprintf(screen,"  Iterations, force evaluations = %d %d\n",
                update->minimize->niter,update->minimize->neval);
      }
      if (logfile) {
        fprintf(logfile,"Minimization stats:\n");
        fprintf(logfile,"  Stopping criterion = %s\n",
                update->minimize->stopstr);
        fprintf(logfile,"  Energy initial, next-to-last, final = \n"
                "    %18.12g %18.12g %18.12g\n",
                update->minimize->einitial,update->minimize->eprevious,
                update->minimize->efinal);
        fprintf(logfile,"  Force two-norm initial, final = %g %g\n",
                update->minimize->fnorm2_init,update->minimize->fnorm2_final);
        fprintf(logfile,"  Force max component initial, final = %g %g\n",
                update->minimize->fnorminf_init,
                update->minimize->fnorminf_final);
        fprintf(logfile,"  Final line search alpha, max atom move = %g %g\n",
                update->minimize->alpha_final,
                update->minimize->alpha_final*
                update->minimize->fnorminf_final);
        fprintf(logfile,"  Iterations, force evaluations = %d %d\n",
                update->minimize->niter,update->minimize->neval);
      }
    }
  }

  // PRD stats using PAIR,BOND,KSPACE for dephase,dynamics,quench

  if (prdflag) {
    if (me == 0) {
      if (screen) fprintf(screen,"\n");
      if (logfile) fprintf(logfile,"\n");
    }

    if (screen) fprintf(screen,"PRD stats:\n");
    if (logfile) fprintf(logfile,"PRD stats:\n");

    time = timer->get_wall(Timer::PAIR);
    MPI_Allreduce(&time,&tmp,1,MPI_DOUBLE,MPI_SUM,world);
    time = tmp/nprocs;
    if (me == 0) {
      if (screen)
        fprintf(screen,"  Dephase  time (%%) = %g (%g)\n",
                time,time/time_loop*100.0);
      if (logfile)
        fprintf(logfile,"  Dephase  time (%%) = %g (%g)\n",
                time,time/time_loop*100.0);
    }

    time = timer->get_wall(Timer::BOND);
    MPI_Allreduce(&time,&tmp,1,MPI_DOUBLE,MPI_SUM,world);
    time = tmp/nprocs;
    if (me == 0) {
      if (screen)
        fprintf(screen,"  Dynamics time (%%) = %g (%g)\n",
                time,time/time_loop*100.0);
      if (logfile)
        fprintf(logfile,"  Dynamics time (%%) = %g (%g)\n",
                time,time/time_loop*100.0);
    }

    time = timer->get_wall(Timer::KSPACE);
    MPI_Allreduce(&time,&tmp,1,MPI_DOUBLE,MPI_SUM,world);
    time = tmp/nprocs;
    if (me == 0) {
      if (screen)
        fprintf(screen,"  Quench   time (%%) = %g (%g)\n",
                time,time/time_loop*100.0);
      if (logfile)
        fprintf(logfile,"  Quench   time (%%) = %g (%g)\n",
                time,time/time_loop*100.0);
    }

    time = time_other;
    MPI_Allreduce(&time,&tmp,1,MPI_DOUBLE,MPI_SUM,world);
    time = tmp/nprocs;
    if (me == 0) {
      if (screen)
        fprintf(screen,"  Other    time (%%) = %g (%g)\n",
                time,time/time_loop*100.0);
      if (logfile)
        fprintf(logfile,"  Other    time (%%) = %g (%g)\n",
                time,time/time_loop*100.0);
    }
  }

  // TAD stats using PAIR,BOND,KSPACE for neb,dynamics,quench

  if (tadflag) {
    if (me == 0) {
      if (screen) fprintf(screen,"\n");
      if (logfile) fprintf(logfile,"\n");
    }

    if (screen) fprintf(screen,"TAD stats:\n");
    if (logfile) fprintf(logfile,"TAD stats:\n");

    time = timer->get_wall(Timer::PAIR);
    MPI_Allreduce(&time,&tmp,1,MPI_DOUBLE,MPI_SUM,world);
    time = tmp/nprocs;
    if (me == 0) {
      if (screen)
        fprintf(screen,"  NEB      time (%%) = %g (%g)\n",
                time,time/time_loop*100.0);
      if (logfile)
        fprintf(logfile,"  NEB      time (%%) = %g (%g)\n",
                time,time/time_loop*100.0);
    }

    time = timer->get_wall(Timer::BOND);
    MPI_Allreduce(&time,&tmp,1,MPI_DOUBLE,MPI_SUM,world);
    time = tmp/nprocs;
    if (me == 0) {
      if (screen)
        fprintf(screen,"  Dynamics time (%%) = %g (%g)\n",
                time,time/time_loop*100.0);
      if (logfile)
        fprintf(logfile,"  Dynamics time (%%) = %g (%g)\n",
                time,time/time_loop*100.0);
    }

    time = timer->get_wall(Timer::KSPACE);
    MPI_Allreduce(&time,&tmp,1,MPI_DOUBLE,MPI_SUM,world);
    time = tmp/nprocs;
    if (me == 0) {
      if (screen)
        fprintf(screen,"  Quench   time (%%) = %g (%g)\n",
                time,time/time_loop*100.0);
      if (logfile)
        fprintf(logfile,"  Quench   time (%%) = %g (%g)\n",
                time,time/time_loop*100.0);
    }


    time = timer->get_wall(Timer::COMM);
    MPI_Allreduce(&time,&tmp,1,MPI_DOUBLE,MPI_SUM,world);
    time = tmp/nprocs;
    if (me == 0) {
      if (screen)
        fprintf(screen,"  Comm     time (%%) = %g (%g)\n",
                time,time/time_loop*100.0);
      if (logfile)
        fprintf(logfile,"  Comm     time (%%) = %g (%g)\n",
                time,time/time_loop*100.0);
    }


    time = timer->get_wall(Timer::OUTPUT);
    MPI_Allreduce(&time,&tmp,1,MPI_DOUBLE,MPI_SUM,world);
    time = tmp/nprocs;
    if (me == 0) {
      if (screen)
        fprintf(screen,"  Output   time (%%) = %g (%g)\n",
                time,time/time_loop*100.0);
      if (logfile)
        fprintf(logfile,"  Output   time (%%) = %g (%g)\n",
                time,time/time_loop*100.0);
    }

    time = time_other;
    MPI_Allreduce(&time,&tmp,1,MPI_DOUBLE,MPI_SUM,world);
    time = tmp/nprocs;
    if (me == 0) {
      if (screen)
        fprintf(screen,"  Other    time (%%) = %g (%g)\n",
                time,time/time_loop*100.0);
      if (logfile)
        fprintf(logfile,"  Other    time (%%) = %g (%g)\n",
                time,time/time_loop*100.0);
    }
  }

  // timing breakdowns

  if (timeflag) {
    if (me == 0) {
      if (screen) fputs("\n",screen);
      if (logfile) fputs("\n",logfile);

#if defined(_OPENMP)
      if (screen)
	fputs("Section |  min time  |  avg time  |  max time  "
	      "|%total |  #Thr\n------------------------------"
	      "--------------------------------\n",screen);

      if (logfile)
	fputs("Section |  min time  |  avg time  |  max time  "
	      "|%total |  #Thr\n------------------------------"
	      "--------------------------------\n",logfile);
#endif
    }

<<<<<<< HEAD
    print_timings("Pair",timer,Timer::PAIR,
		  world,nprocs,me,time_loop,screen,logfile);

    if (atom->molecular)
      print_timings("Bond",timer,Timer::BOND,
		    world,nprocs,me,time_loop,screen,logfile);
    
    if (force->kspace)
      print_timings("Kspace",timer,Timer::KSPACE,
		    world,nprocs,me,time_loop,screen,logfile);

    print_timings("Neigh",timer,Timer::NEIGHBOR,
		  world,nprocs,me,time_loop,screen,logfile);
    print_timings("Comm",timer,Timer::COMM,
		  world,nprocs,me,time_loop,screen,logfile);
    print_timings("Output",timer,Timer::OUTPUT,
		  world,nprocs,me,time_loop,screen,logfile);
    print_timings("Modify",timer,Timer::MODIFY,
		  world,nprocs,me,time_loop,screen,logfile);

    time = time_other;
    MPI_Allreduce(&time,&tmp,1,MPI_DOUBLE,MPI_SUM,world);
    time = tmp/nprocs;
    if (me == 0) {
#if defined(_OPENMP)
      if (screen) 
	fprintf(screen,"Other   |            |%- 12.4g|            |"
		"%6.2f |\n",time,time/time_loop*100.0);
      if (logfile) 
	fprintf(logfile,"Other   |            |%- 12.4g|            |"
		"%6.2f |\n",time,time/time_loop*100.0);
#else
      if (screen) 
	fprintf(screen,"Other time (%%) = %g (%g)\n",
		time,time/time_loop*100.0);
      if (logfile) 
	fprintf(logfile,"Other time (%%) = %g (%g)\n",
		time,time/time_loop*100.0);
#endif
=======
    time = timer->array[TIME_PAIR];
    MPI_Allreduce(&time,&tmp,1,MPI_DOUBLE,MPI_SUM,world);
    time = tmp/nprocs;
    if (me == 0) {
      if (screen)
        fprintf(screen,"Pair  time (%%) = %g (%g)\n",
                time,time/time_loop*100.0);
      if (logfile)
        fprintf(logfile,"Pair  time (%%) = %g (%g)\n",
                time,time/time_loop*100.0);
    }

    if (atom->molecular) {
      time = timer->array[TIME_BOND];
      MPI_Allreduce(&time,&tmp,1,MPI_DOUBLE,MPI_SUM,world);
      time = tmp/nprocs;
      if (me == 0) {
        if (screen)
          fprintf(screen,"Bond  time (%%) = %g (%g)\n",
                  time,time/time_loop*100.0);
        if (logfile)
          fprintf(logfile,"Bond  time (%%) = %g (%g)\n",
                  time,time/time_loop*100.0);
      }
    }

    if (force->kspace) {
      time = timer->array[TIME_KSPACE];
      MPI_Allreduce(&time,&tmp,1,MPI_DOUBLE,MPI_SUM,world);
      time = tmp/nprocs;
      if (me == 0) {
        if (screen)
          fprintf(screen,"Kspce time (%%) = %g (%g)\n",
                  time,time/time_loop*100.0);
        if (logfile)
          fprintf(logfile,"Kspce time (%%) = %g (%g)\n",
                  time,time/time_loop*100.0);
      }
    }

    time = timer->array[TIME_NEIGHBOR];
    MPI_Allreduce(&time,&tmp,1,MPI_DOUBLE,MPI_SUM,world);
    time = tmp/nprocs;
    if (me == 0) {
      if (screen)
        fprintf(screen,"Neigh time (%%) = %g (%g)\n",
                time,time/time_loop*100.0);
      if (logfile)
        fprintf(logfile,"Neigh time (%%) = %g (%g)\n",
                time,time/time_loop*100.0);
    }

    time = timer->array[TIME_COMM];
    MPI_Allreduce(&time,&tmp,1,MPI_DOUBLE,MPI_SUM,world);
    time = tmp/nprocs;
    if (me == 0) {
      if (screen)
        fprintf(screen,"Comm  time (%%) = %g (%g)\n",
                time,time/time_loop*100.0);
      if (logfile)
        fprintf(logfile,"Comm  time (%%) = %g (%g)\n",
                time,time/time_loop*100.0);
    }

    time = timer->array[TIME_OUTPUT];
    MPI_Allreduce(&time,&tmp,1,MPI_DOUBLE,MPI_SUM,world);
    time = tmp/nprocs;
    if (me == 0) {
      if (screen)
        fprintf(screen,"Outpt time (%%) = %g (%g)\n",
                time,time/time_loop*100.0);
      if (logfile)
        fprintf(logfile,"Outpt time (%%) = %g (%g)\n",
                time,time/time_loop*100.0);
    }

    time = time_other;
    MPI_Allreduce(&time,&tmp,1,MPI_DOUBLE,MPI_SUM,world);
    time = tmp/nprocs;
    if (me == 0) {
      if (screen)
        fprintf(screen,"Other time (%%) = %g (%g)\n",
                time,time/time_loop*100.0);
      if (logfile)
        fprintf(logfile,"Other time (%%) = %g (%g)\n",
                time,time/time_loop*100.0);
>>>>>>> 2b3c09d3
    }
  }

  // FFT timing statistics
  // time3d,time1d = total time during run for 3d and 1d FFTs
  // time_kspace may be 0.0 if another partition is doing Kspace

  if (fftflag) {
    if (me == 0) {
      if (screen) fprintf(screen,"\n");
      if (logfile) fprintf(logfile,"\n");
    }

    int nsteps = update->nsteps;

    int nsample = 5;
    double time3d,time1d;
    force->kspace->timing(nsample,time3d,time1d);

    time3d = nsteps * time3d / nsample;
    MPI_Allreduce(&time3d,&tmp,1,MPI_DOUBLE,MPI_SUM,world);
    time3d = tmp/nprocs;

    time1d = nsteps * time1d / nsample;
    MPI_Allreduce(&time1d,&tmp,1,MPI_DOUBLE,MPI_SUM,world);
    time1d = tmp/nprocs;
<<<<<<< HEAD
    
    double time_kspace = timer->get_wall(Timer::KSPACE);
=======

    double time_kspace = timer->array[TIME_KSPACE];
>>>>>>> 2b3c09d3
    MPI_Allreduce(&time_kspace,&tmp,1,MPI_DOUBLE,MPI_SUM,world);
    time_kspace = tmp/nprocs;

    double ntotal = 1.0 * force->kspace->nx_pppm *
      force->kspace->ny_pppm * force->kspace->nz_pppm;
    double nflops = 5.0 * ntotal * log(ntotal);

    double fraction,flop3,flop1;
    if (nsteps) {
      if (time_kspace) fraction = time3d/time_kspace*100.0;
      else fraction = 0.0;
      flop3 = nflops/1.0e9/(time3d/4.0/nsteps);
      flop1 = nflops/1.0e9/(time1d/4.0/nsteps);
    } else fraction = flop3 = flop1 = 0.0;

    if (me == 0) {
      if (screen) {
        fprintf(screen,"FFT time (%% of Kspce) = %g (%g)\n",time3d,fraction);
        fprintf(screen,"FFT Gflps 3d (1d only) = %g %g\n",flop3,flop1);
      }
      if (logfile) {
        fprintf(logfile,"FFT time (%% of Kspce) = %g (%g)\n",time3d,fraction);
        fprintf(logfile,"FFT Gflps 3d (1d only) = %g %g\n",flop3,flop1);
      }
    }
  }

  if (histoflag) {
    if (me == 0) {
      if (screen) fprintf(screen,"\n");
      if (logfile) fprintf(logfile,"\n");
    }

    tmp = atom->nlocal;
    stats(1,&tmp,&ave,&max,&min,10,histo);
    if (me == 0) {
      if (screen) {
        fprintf(screen,"Nlocal:    %g ave %g max %g min\n",ave,max,min);
        fprintf(screen,"Histogram:");
        for (i = 0; i < 10; i++) fprintf(screen," %d",histo[i]);
        fprintf(screen,"\n");
      }
      if (logfile) {
        fprintf(logfile,"Nlocal:    %g ave %g max %g min\n",ave,max,min);
        fprintf(logfile,"Histogram:");
        for (i = 0; i < 10; i++) fprintf(logfile," %d",histo[i]);
        fprintf(logfile,"\n");
      }
    }

    tmp = atom->nghost;
    stats(1,&tmp,&ave,&max,&min,10,histo);
    if (me == 0) {
      if (screen) {
        fprintf(screen,"Nghost:    %g ave %g max %g min\n",ave,max,min);
        fprintf(screen,"Histogram:");
        for (i = 0; i < 10; i++) fprintf(screen," %d",histo[i]);
        fprintf(screen,"\n");
      }
      if (logfile) {
        fprintf(logfile,"Nghost:    %g ave %g max %g min\n",ave,max,min);
        fprintf(logfile,"Histogram:");
        for (i = 0; i < 10; i++) fprintf(logfile," %d",histo[i]);
        fprintf(logfile,"\n");
      }
    }

    // find a non-skip neighbor list containing half the pairwise interactions
    // count neighbors in that list for stats purposes

    for (m = 0; m < neighbor->old_nrequest; m++)
      if ((neighbor->old_requests[m]->half ||
           neighbor->old_requests[m]->gran ||
           neighbor->old_requests[m]->respaouter ||
           neighbor->old_requests[m]->half_from_full) &&
          neighbor->old_requests[m]->skip == 0 &&
          neighbor->lists[m]->numneigh) break;

    nneigh = 0;
    if (m < neighbor->old_nrequest) {
      int inum = neighbor->lists[m]->inum;
      int *ilist = neighbor->lists[m]->ilist;
      int *numneigh = neighbor->lists[m]->numneigh;
      for (i = 0; i < inum; i++)
        nneigh += numneigh[ilist[i]];
    }

    tmp = nneigh;
    stats(1,&tmp,&ave,&max,&min,10,histo);
    if (me == 0) {
      if (screen) {
        fprintf(screen,"Neighs:    %g ave %g max %g min\n",ave,max,min);
        fprintf(screen,"Histogram:");
        for (i = 0; i < 10; i++) fprintf(screen," %d",histo[i]);
        fprintf(screen,"\n");
      }
      if (logfile) {
        fprintf(logfile,"Neighs:    %g ave %g max %g min\n",ave,max,min);
        fprintf(logfile,"Histogram:");
        for (i = 0; i < 10; i++) fprintf(logfile," %d",histo[i]);
        fprintf(logfile,"\n");
      }
    }

    // find a non-skip neighbor list containing full pairwise interactions
    // count neighbors in that list for stats purposes

    for (m = 0; m < neighbor->old_nrequest; m++)
      if (neighbor->old_requests[m]->full &&
          neighbor->old_requests[m]->skip == 0) break;

    nneighfull = 0;
    if (m < neighbor->old_nrequest) {
      if (neighbor->lists[m]->numneigh > 0) {
        int inum = neighbor->lists[m]->inum;
        int *ilist = neighbor->lists[m]->ilist;
        int *numneigh = neighbor->lists[m]->numneigh;
        for (i = 0; i < inum; i++)
          nneighfull += numneigh[ilist[i]];
      }

      tmp = nneighfull;
      stats(1,&tmp,&ave,&max,&min,10,histo);
      if (me == 0) {
        if (screen) {
          fprintf(screen,"FullNghs:  %g ave %g max %g min\n",ave,max,min);
          fprintf(screen,"Histogram:");
          for (i = 0; i < 10; i++) fprintf(screen," %d",histo[i]);
          fprintf(screen,"\n");
        }
        if (logfile) {
          fprintf(logfile,"FullNghs:  %g ave %g max %g min\n",ave,max,min);
          fprintf(logfile,"Histogram:");
          for (i = 0; i < 10; i++) fprintf(logfile," %d",histo[i]);
          fprintf(logfile,"\n");
        }
      }
    }
  }

  if (neighflag) {
    if (me == 0) {
      if (screen) fprintf(screen,"\n");
      if (logfile) fprintf(logfile,"\n");
    }

    tmp = MAX(nneigh,nneighfull);
    double nall;
    MPI_Allreduce(&tmp,&nall,1,MPI_DOUBLE,MPI_SUM,world);

    int nspec;
    double nspec_all;
    if (atom->molecular) {
      nspec = 0;
      int nlocal = atom->nlocal;
      for (i = 0; i < nlocal; i++) nspec += atom->nspecial[i][2];
      tmp = nspec;
      MPI_Allreduce(&tmp,&nspec_all,1,MPI_DOUBLE,MPI_SUM,world);
    }

    if (me == 0) {
      if (screen) {
        if (nall < 2.0e9)
          fprintf(screen,
                  "Total # of neighbors = %d\n",static_cast<int> (nall));
        else fprintf(screen,"Total # of neighbors = %g\n",nall);
        if (atom->natoms > 0)
          fprintf(screen,"Ave neighs/atom = %g\n",nall/atom->natoms);
        if (atom->molecular && atom->natoms > 0)
          fprintf(screen,"Ave special neighs/atom = %g\n",
                  nspec_all/atom->natoms);
        fprintf(screen,"Neighbor list builds = %d\n",neighbor->ncalls);
        fprintf(screen,"Dangerous builds = %d\n",neighbor->ndanger);
      }
      if (logfile) {
        if (nall < 2.0e9)
          fprintf(logfile,
                  "Total # of neighbors = %d\n",static_cast<int> (nall));
        else fprintf(logfile,"Total # of neighbors = %g\n",nall);
        if (atom->natoms > 0)
          fprintf(logfile,"Ave neighs/atom = %g\n",nall/atom->natoms);
        if (atom->molecular && atom->natoms > 0)
          fprintf(logfile,"Ave special neighs/atom = %g\n",
                  nspec_all/atom->natoms);
        fprintf(logfile,"Neighbor list builds = %d\n",neighbor->ncalls);
        fprintf(logfile,"Dangerous builds = %d\n",neighbor->ndanger);
      }
    }
  }

  if (logfile) fflush(logfile);
}

/* ---------------------------------------------------------------------- */

void Finish::stats(int n, double *data,
                   double *pave, double *pmax, double *pmin,
                   int nhisto, int *histo)
{
  int i,m;
  int *histotmp;

  double min = 1.0e20;
  double max = -1.0e20;
  double ave = 0.0;
  for (i = 0; i < n; i++) {
    ave += data[i];
    if (data[i] < min) min = data[i];
    if (data[i] > max) max = data[i];
  }

  int ntotal;
  MPI_Allreduce(&n,&ntotal,1,MPI_INT,MPI_SUM,world);
  double tmp;
  MPI_Allreduce(&ave,&tmp,1,MPI_DOUBLE,MPI_SUM,world);
  ave = tmp/ntotal;
  MPI_Allreduce(&min,&tmp,1,MPI_DOUBLE,MPI_MIN,world);
  min = tmp;
  MPI_Allreduce(&max,&tmp,1,MPI_DOUBLE,MPI_MAX,world);
  max = tmp;

  for (i = 0; i < nhisto; i++) histo[i] = 0;

  double del = max - min;
  for (i = 0; i < n; i++) {
    if (del == 0.0) m = 0;
    else m = static_cast<int> ((data[i]-min)/del * nhisto);
    if (m > nhisto-1) m = nhisto-1;
    histo[m]++;
  }

  memory->create(histotmp,nhisto,"finish:histotmp");
  MPI_Allreduce(histo,histotmp,nhisto,MPI_INT,MPI_SUM,world);
  for (i = 0; i < nhisto; i++) histo[i] = histotmp[i];
  memory->destroy(histotmp);

  *pave = ave;
  *pmax = max;
  *pmin = min;
}<|MERGE_RESOLUTION|>--- conflicted
+++ resolved
@@ -125,7 +125,6 @@
   // loop stats
 
   if (loopflag) {
-<<<<<<< HEAD
     time_other = timer->get_wall(Timer::LOOP) -
       (timer->get_wall(Timer::PAIR) + timer->get_wall(Timer::BOND) + 
        timer->get_wall(Timer::KSPACE) + timer->get_wall(Timer::NEIGHBOR) +
@@ -133,14 +132,6 @@
        timer->get_wall(Timer::MODIFY));
     
     time_loop = timer->get_wall(Timer::LOOP);
-=======
-    time_other = timer->array[TIME_LOOP] -
-      (timer->array[TIME_PAIR] + timer->array[TIME_BOND] +
-       timer->array[TIME_KSPACE] + timer->array[TIME_NEIGHBOR] +
-       timer->array[TIME_COMM] + timer->array[TIME_OUTPUT]);
-
-    time_loop = timer->array[TIME_LOOP];
->>>>>>> 2b3c09d3
     MPI_Allreduce(&time_loop,&tmp,1,MPI_DOUBLE,MPI_SUM,world);
     time_loop = tmp/nprocs;
 
@@ -155,17 +146,15 @@
                           time_loop,ntasks,nprocs,comm->nthreads,
                           update->nsteps,atom->natoms);
       if (logfile) fprintf(logfile,
-<<<<<<< HEAD
-			  "Loop time of %g on %d procs (%d MPI x %d OpenMP) "
-			  "for %d steps with " BIGINT_FORMAT " atoms\n",
-			  time_loop,ntasks,nprocs,comm->nthreads,
-			  update->nsteps,atom->natoms);
-
+                           "Loop time of %g on %d procs (%d MPI x %d OpenMP) "
+                           "for %d steps with " BIGINT_FORMAT " atoms\n",
+                           time_loop,ntasks,nprocs,comm->nthreads,
+                           update->nsteps,atom->natoms);
 
       if ( timeflag && !minflag && !prdflag && !tadflag &&
-	   (update->nsteps > 0) &&
-	   ((strcmp(update->unit_style,"metal") == 0) ||
-	    (strcmp(update->unit_style,"real") == 0)) ) {
+           (update->nsteps > 0) &&
+           ((strcmp(update->unit_style,"metal") == 0) ||
+            (strcmp(update->unit_style,"real") == 0)) ) {
         float t_step, ns_day, hrs_ns, tps, one_fs = 1.0;
 
         // conversion factor to femtoseconds
@@ -182,12 +171,6 @@
           fprintf(logfile, "Performance: %.3f ns/day  %.3f hours/ns  %.3f timesteps/s\n",
                   ns_day, hrs_ns, tps);
       }
-=======
-                          "Loop time of %g on %d procs (%d MPI x %d OpenMP) "
-                          "for %d steps with " BIGINT_FORMAT " atoms\n",
-                          time_loop,ntasks,nprocs,comm->nthreads,
-                          update->nsteps,atom->natoms);
->>>>>>> 2b3c09d3
     }
 #else
     if (me == 0) {
@@ -423,134 +406,45 @@
 #endif
     }
 
-<<<<<<< HEAD
     print_timings("Pair",timer,Timer::PAIR,
-		  world,nprocs,me,time_loop,screen,logfile);
+                  world,nprocs,me,time_loop,screen,logfile);
 
     if (atom->molecular)
       print_timings("Bond",timer,Timer::BOND,
-		    world,nprocs,me,time_loop,screen,logfile);
+                    world,nprocs,me,time_loop,screen,logfile);
     
     if (force->kspace)
       print_timings("Kspace",timer,Timer::KSPACE,
-		    world,nprocs,me,time_loop,screen,logfile);
+                    world,nprocs,me,time_loop,screen,logfile);
 
     print_timings("Neigh",timer,Timer::NEIGHBOR,
-		  world,nprocs,me,time_loop,screen,logfile);
+                  world,nprocs,me,time_loop,screen,logfile);
     print_timings("Comm",timer,Timer::COMM,
-		  world,nprocs,me,time_loop,screen,logfile);
+                  world,nprocs,me,time_loop,screen,logfile);
     print_timings("Output",timer,Timer::OUTPUT,
-		  world,nprocs,me,time_loop,screen,logfile);
+                  world,nprocs,me,time_loop,screen,logfile);
     print_timings("Modify",timer,Timer::MODIFY,
-		  world,nprocs,me,time_loop,screen,logfile);
+                  world,nprocs,me,time_loop,screen,logfile);
 
     time = time_other;
     MPI_Allreduce(&time,&tmp,1,MPI_DOUBLE,MPI_SUM,world);
     time = tmp/nprocs;
     if (me == 0) {
 #if defined(_OPENMP)
-      if (screen) 
-	fprintf(screen,"Other   |            |%- 12.4g|            |"
-		"%6.2f |\n",time,time/time_loop*100.0);
-      if (logfile) 
-	fprintf(logfile,"Other   |            |%- 12.4g|            |"
-		"%6.2f |\n",time,time/time_loop*100.0);
+      if (screen)
+        fprintf(screen,"Other   |            |%- 12.4g|            |"
+                "%6.2f |\n",time,time/time_loop*100.0);
+      if (logfile)
+        fprintf(logfile,"Other   |            |%- 12.4g|            |"
+                "%6.2f |\n",time,time/time_loop*100.0);
 #else
-      if (screen) 
-	fprintf(screen,"Other time (%%) = %g (%g)\n",
-		time,time/time_loop*100.0);
-      if (logfile) 
-	fprintf(logfile,"Other time (%%) = %g (%g)\n",
-		time,time/time_loop*100.0);
+      if (screen)
+        fprintf(screen,"Other time (%%) = %g (%g)\n",
+                time,time/time_loop*100.0);
+      if (logfile)
+        fprintf(logfile,"Other time (%%) = %g (%g)\n",
+                time,time/time_loop*100.0);
 #endif
-=======
-    time = timer->array[TIME_PAIR];
-    MPI_Allreduce(&time,&tmp,1,MPI_DOUBLE,MPI_SUM,world);
-    time = tmp/nprocs;
-    if (me == 0) {
-      if (screen)
-        fprintf(screen,"Pair  time (%%) = %g (%g)\n",
-                time,time/time_loop*100.0);
-      if (logfile)
-        fprintf(logfile,"Pair  time (%%) = %g (%g)\n",
-                time,time/time_loop*100.0);
-    }
-
-    if (atom->molecular) {
-      time = timer->array[TIME_BOND];
-      MPI_Allreduce(&time,&tmp,1,MPI_DOUBLE,MPI_SUM,world);
-      time = tmp/nprocs;
-      if (me == 0) {
-        if (screen)
-          fprintf(screen,"Bond  time (%%) = %g (%g)\n",
-                  time,time/time_loop*100.0);
-        if (logfile)
-          fprintf(logfile,"Bond  time (%%) = %g (%g)\n",
-                  time,time/time_loop*100.0);
-      }
-    }
-
-    if (force->kspace) {
-      time = timer->array[TIME_KSPACE];
-      MPI_Allreduce(&time,&tmp,1,MPI_DOUBLE,MPI_SUM,world);
-      time = tmp/nprocs;
-      if (me == 0) {
-        if (screen)
-          fprintf(screen,"Kspce time (%%) = %g (%g)\n",
-                  time,time/time_loop*100.0);
-        if (logfile)
-          fprintf(logfile,"Kspce time (%%) = %g (%g)\n",
-                  time,time/time_loop*100.0);
-      }
-    }
-
-    time = timer->array[TIME_NEIGHBOR];
-    MPI_Allreduce(&time,&tmp,1,MPI_DOUBLE,MPI_SUM,world);
-    time = tmp/nprocs;
-    if (me == 0) {
-      if (screen)
-        fprintf(screen,"Neigh time (%%) = %g (%g)\n",
-                time,time/time_loop*100.0);
-      if (logfile)
-        fprintf(logfile,"Neigh time (%%) = %g (%g)\n",
-                time,time/time_loop*100.0);
-    }
-
-    time = timer->array[TIME_COMM];
-    MPI_Allreduce(&time,&tmp,1,MPI_DOUBLE,MPI_SUM,world);
-    time = tmp/nprocs;
-    if (me == 0) {
-      if (screen)
-        fprintf(screen,"Comm  time (%%) = %g (%g)\n",
-                time,time/time_loop*100.0);
-      if (logfile)
-        fprintf(logfile,"Comm  time (%%) = %g (%g)\n",
-                time,time/time_loop*100.0);
-    }
-
-    time = timer->array[TIME_OUTPUT];
-    MPI_Allreduce(&time,&tmp,1,MPI_DOUBLE,MPI_SUM,world);
-    time = tmp/nprocs;
-    if (me == 0) {
-      if (screen)
-        fprintf(screen,"Outpt time (%%) = %g (%g)\n",
-                time,time/time_loop*100.0);
-      if (logfile)
-        fprintf(logfile,"Outpt time (%%) = %g (%g)\n",
-                time,time/time_loop*100.0);
-    }
-
-    time = time_other;
-    MPI_Allreduce(&time,&tmp,1,MPI_DOUBLE,MPI_SUM,world);
-    time = tmp/nprocs;
-    if (me == 0) {
-      if (screen)
-        fprintf(screen,"Other time (%%) = %g (%g)\n",
-                time,time/time_loop*100.0);
-      if (logfile)
-        fprintf(logfile,"Other time (%%) = %g (%g)\n",
-                time,time/time_loop*100.0);
->>>>>>> 2b3c09d3
     }
   }
 
@@ -577,13 +471,8 @@
     time1d = nsteps * time1d / nsample;
     MPI_Allreduce(&time1d,&tmp,1,MPI_DOUBLE,MPI_SUM,world);
     time1d = tmp/nprocs;
-<<<<<<< HEAD
-    
+
     double time_kspace = timer->get_wall(Timer::KSPACE);
-=======
-
-    double time_kspace = timer->array[TIME_KSPACE];
->>>>>>> 2b3c09d3
     MPI_Allreduce(&time_kspace,&tmp,1,MPI_DOUBLE,MPI_SUM,world);
     time_kspace = tmp/nprocs;
 
