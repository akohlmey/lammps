--- conflicted
+++ resolved
@@ -120,11 +120,7 @@
 {
   // set fix which stores original atom coords
 
-<<<<<<< HEAD
-  fix = dynamic_cast<FixStore *>(modify->get_fix_by_id(id_fix));
-=======
   fix = dynamic_cast<FixStoreAtom *>(modify->get_fix_by_id(id_fix));
->>>>>>> 554db7da
   if (!fix) error->all(FLERR,"Could not find compute displace/atom fix with ID {}", id_fix);
 
   if (refreshflag) {
