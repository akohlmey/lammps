/* ----------------------------------------------------------------------
   LAMMPS - Large-scale Atomic/Molecular Massively Parallel Simulator
   http://lammps.sandia.gov, Sandia National Laboratories
   Steve Plimpton, sjplimp@sandia.gov

   Copyright (2003) Sandia Corporation.  Under the terms of Contract
   DE-AC04-94AL85000 with Sandia Corporation, the U.S. Government retains
   certain rights in this software.  This software is distributed under
   the GNU General Public License.

   See the README file in the top-level LAMMPS directory.
------------------------------------------------------------------------- */

#include "mpi.h"
#include "string.h"
#include "ctype.h"
#include "lammps.h"
#include "style_angle.h"
#include "style_atom.h"
#include "style_bond.h"
#include "style_command.h"
#include "style_compute.h"
#include "style_dihedral.h"
#include "style_dump.h"
#include "style_fix.h"
#include "style_improper.h"
#include "style_integrate.h"
#include "style_kspace.h"
#include "style_minimize.h"
#include "style_pair.h"
#include "style_region.h"
#include "universe.h"
#include "input.h"
#include "atom.h"
#include "update.h"
#include "neighbor.h"
#include "comm.h"
#include "comm_brick.h"
#include "domain.h"
#include "force.h"
#include "modify.h"
#include "group.h"
#include "output.h"
#include "citeme.h"
#include "accelerator_cuda.h"
#include "accelerator_kokkos.h"
#include "accelerator_omp.h"
#include "accelerator_intel.h"
#include "timer.h"
#include "memory.h"
#include "error.h"
#include "version.h"

#include <stdlib.h>
#include <time.h>
#include <math.h>

using namespace LAMMPS_NS;

// for help flag output
static void help_message(FILE *);
static void print_columns(const char **, const int, FILE *);

/* ----------------------------------------------------------------------
   start up LAMMPS
   allocate fundamental classes (memory, error, universe, input)
   parse input switches
   initialize communicators, screen & logfile output
   input is allocated at end after MPI info is setup
------------------------------------------------------------------------- */

LAMMPS::LAMMPS(int narg, char **arg, MPI_Comm communicator)
{
  memory = new Memory(this);
  error = new Error(this);
  universe = new Universe(this,communicator);
  output = NULL;

  screen = NULL;
  logfile = NULL;
  infile = NULL;

  initclock = MPI_Wtime();

  // parse input switches

  int inflag = 0;
  int screenflag = 0;
  int logflag = 0;
  int partscreenflag = 0;
  int partlogflag = 0;
  int cudaflag = 0;
  int kokkosflag = 0;
  int restartflag = 0;
  int restartremapflag = 0;
  int citeflag = 1;
  int helpflag = 0;

  suffix = suffix2 = NULL;
  suffix_enable = 0;
  char *rfile = NULL;
  char *dfile = NULL;
  int wdfirst,wdlast;
  int kkfirst,kklast;

 int npack = 0;
  int *pfirst = NULL;
  int *plast = NULL;

  int iarg = 1;
  while (iarg < narg) {
    if (strcmp(arg[iarg],"-partition") == 0 ||
        strcmp(arg[iarg],"-p") == 0) {
      universe->existflag = 1;
      if (iarg+2 > narg)
        error->universe_all(FLERR,"Invalid command-line argument");
      iarg++;
      while (iarg < narg && arg[iarg][0] != '-') {
        universe->add_world(arg[iarg]);
        iarg++;
      }
    } else if (strcmp(arg[iarg],"-in") == 0 ||
               strcmp(arg[iarg],"-i") == 0) {
      if (iarg+2 > narg)
        error->universe_all(FLERR,"Invalid command-line argument");
      inflag = iarg + 1;
      iarg += 2;
    } else if (strcmp(arg[iarg],"-screen") == 0 ||
               strcmp(arg[iarg],"-sc") == 0) {
      if (iarg+2 > narg)
        error->universe_all(FLERR,"Invalid command-line argument");
      screenflag = iarg + 1;
      iarg += 2;
    } else if (strcmp(arg[iarg],"-log") == 0 ||
               strcmp(arg[iarg],"-l") == 0) {
      if (iarg+2 > narg)
        error->universe_all(FLERR,"Invalid command-line argument");
      logflag = iarg + 1;
      iarg += 2;
    } else if (strcmp(arg[iarg],"-var") == 0 ||
               strcmp(arg[iarg],"-v") == 0) {
      if (iarg+3 > narg)
        error->universe_all(FLERR,"Invalid command-line argument");
      iarg += 3;
      while (iarg < narg && arg[iarg][0] != '-') iarg++;
    } else if (strcmp(arg[iarg],"-echo") == 0 ||
               strcmp(arg[iarg],"-e") == 0) {
      if (iarg+2 > narg)
        error->universe_all(FLERR,"Invalid command-line argument");
      iarg += 2;
    } else if (strcmp(arg[iarg],"-pscreen") == 0 ||
               strcmp(arg[iarg],"-ps") == 0) {
      if (iarg+2 > narg)
       error->universe_all(FLERR,"Invalid command-line argument");
      partscreenflag = iarg + 1;
      iarg += 2;
    } else if (strcmp(arg[iarg],"-plog") == 0 ||
               strcmp(arg[iarg],"-pl") == 0) {
      if (iarg+2 > narg)
       error->universe_all(FLERR,"Invalid command-line argument");
      partlogflag = iarg + 1;
      iarg += 2;
    } else if (strcmp(arg[iarg],"-cuda") == 0 ||
               strcmp(arg[iarg],"-c") == 0) {
      if (iarg+2 > narg)
        error->universe_all(FLERR,"Invalid command-line argument");
      if (strcmp(arg[iarg+1],"on") == 0) cudaflag = 1;
      else if (strcmp(arg[iarg+1],"off") == 0) cudaflag = 0;
      else error->universe_all(FLERR,"Invalid command-line argument");
      iarg += 2;
    } else if (strcmp(arg[iarg],"-kokkos") == 0 ||
               strcmp(arg[iarg],"-k") == 0) {
      if (iarg+2 > narg)
        error->universe_all(FLERR,"Invalid command-line argument");
      if (strcmp(arg[iarg+1],"on") == 0) kokkosflag = 1;
      else if (strcmp(arg[iarg+1],"off") == 0) kokkosflag = 0;
      else error->universe_all(FLERR,"Invalid command-line argument");
      iarg += 2;
      // delimit any extra args for the Kokkos instantiation
      kkfirst = iarg;
      while (iarg < narg && arg[iarg][0] != '-') iarg++;
      kklast = iarg;
    } else if (strcmp(arg[iarg],"-package") == 0 ||
               strcmp(arg[iarg],"-pk") == 0) {
      if (iarg+2 > narg)
        error->universe_all(FLERR,"Invalid command-line argument");
      memory->grow(pfirst,npack+1,"lammps:pfirst");
      memory->grow(plast,npack+1,"lammps:plast");
      // delimit args for package command invocation
      // any package arg with leading "-" will be followed by numeric digit
      iarg++;
      pfirst[npack] = iarg;
      while (iarg < narg) {
        if (arg[iarg][0] != '-') iarg++;
        else if (isdigit(arg[iarg][1])) iarg++;
        else break;
      }
      plast[npack++] = iarg;
    } else if (strcmp(arg[iarg],"-suffix") == 0 ||
               strcmp(arg[iarg],"-sf") == 0) {
      if (iarg+2 > narg)
        error->universe_all(FLERR,"Invalid command-line argument");
      delete [] suffix;
      int n = strlen(arg[iarg+1]) + 1;
      suffix = new char[n];
      strcpy(suffix,arg[iarg+1]);
      // set 2nd suffix = "omp" when suffix = "intel"
      if (strcmp(suffix,"intel") == 0) {
        suffix2 = new char[4];
        strcpy(suffix2,"omp");
      }
      suffix_enable = 1;
      iarg += 2;
    } else if (strcmp(arg[iarg],"-reorder") == 0 ||
               strcmp(arg[iarg],"-ro") == 0) {
      if (iarg+3 > narg)
        error->universe_all(FLERR,"Invalid command-line argument");
      if (universe->existflag)
        error->universe_all(FLERR,"Cannot use -reorder after -partition");
      universe->reorder(arg[iarg+1],arg[iarg+2]);
      iarg += 3;
    } else if (strcmp(arg[iarg],"-restart") == 0 ||
               strcmp(arg[iarg],"-r") == 0) {
      if (iarg+3 > narg)
        error->universe_all(FLERR,"Invalid command-line argument");
      restartflag = 1;
      rfile = arg[iarg+1];
      dfile = arg[iarg+2];
      // check for restart remap flag
      if (strcmp(dfile,"remap") == 0) {
        if (iarg+4 > narg)
          error->universe_all(FLERR,"Invalid command-line argument");
        restartremapflag = 1;
        dfile = arg[iarg+3];
        iarg++;
      }
      iarg += 3;
      // delimit any extra args for the write_data command
      wdfirst = iarg;
      while (iarg < narg && arg[iarg][0] != '-') iarg++;
      wdlast = iarg;
    } else if (strcmp(arg[iarg],"-nocite") == 0 ||
               strcmp(arg[iarg],"-nc") == 0) {
      citeflag = 0;
      iarg++;
    } else if (strcmp(arg[iarg],"-help") == 0 ||
               strcmp(arg[iarg],"-h") == 0) {
      if (iarg+1 > narg)
        error->universe_all(FLERR,"Invalid command-line argument");
      helpflag = 1;
      citeflag = 0;
      iarg += 1;
    } else error->universe_all(FLERR,"Invalid command-line argument");
  }

  // if no partition command-line switch, universe is one world with all procs

  if (universe->existflag == 0) universe->add_world(NULL);

  // sum of procs in all worlds must equal total # of procs

  if (!universe->consistent())
    error->universe_all(FLERR,"Processor partitions do not match "
                        "number of allocated processors");

  // universe cannot use stdin for input file

  if (universe->existflag && inflag == 0)
    error->universe_all(FLERR,"Must use -in switch with multiple partitions");

  // if no partition command-line switch, cannot use -pscreen option

  if (universe->existflag == 0 && partscreenflag)
    error->universe_all(FLERR,"Can only use -pscreen with multiple partitions");

  // if no partition command-line switch, cannot use -plog option

  if (universe->existflag == 0 && partlogflag)
    error->universe_all(FLERR,"Can only use -plog with multiple partitions");

  // set universe screen and logfile

  if (universe->me == 0) {
    if (screenflag == 0)
      universe->uscreen = stdout;
    else if (strcmp(arg[screenflag],"none") == 0)
      universe->uscreen = NULL;
    else {
      universe->uscreen = fopen(arg[screenflag],"w");
      if (universe->uscreen == NULL)
        error->universe_one(FLERR,"Cannot open universe screen file");
    }
    if (logflag == 0) {
      if (helpflag == 0) {
        universe->ulogfile = fopen("log.lammps","w");
        if (universe->ulogfile == NULL)
          error->universe_warn(FLERR,"Cannot open log.lammps for writing");
      }
    } else if (strcmp(arg[logflag],"none") == 0)
      universe->ulogfile = NULL;
    else {
      universe->ulogfile = fopen(arg[logflag],"w");
      if (universe->ulogfile == NULL)
        error->universe_one(FLERR,"Cannot open universe log file");
    }
  }

  if (universe->me > 0) {
    if (screenflag == 0) universe->uscreen = stdout;
    else universe->uscreen = NULL;
    universe->ulogfile = NULL;
  }

  // make universe and single world the same, since no partition switch
  // world inherits settings from universe
  // set world screen, logfile, communicator, infile
  // open input script if from file

  if (universe->existflag == 0) {
    screen = universe->uscreen;
    logfile = universe->ulogfile;
    world = universe->uworld;

    if (universe->me == 0) {
      if (inflag == 0) infile = stdin;
      else infile = fopen(arg[inflag],"r");
      if (infile == NULL) {
        char str[128];
        sprintf(str,"Cannot open input script %s",arg[inflag]);
        error->one(FLERR,str);
      }
    }

    if (universe->me == 0) {
      if (screen) fprintf(screen,"LAMMPS (%s)\n",universe->version);
      if (logfile) fprintf(logfile,"LAMMPS (%s)\n",universe->version);
    }

  // universe is one or more worlds, as setup by partition switch
  // split universe communicator into separate world communicators
  // set world screen, logfile, communicator, infile
  // open input script

  } else {
    int me;
    MPI_Comm_split(universe->uworld,universe->iworld,0,&world);
    MPI_Comm_rank(world,&me);

    if (me == 0)
      if (partscreenflag == 0)
       if (screenflag == 0) {
         char str[32];
         sprintf(str,"screen.%d",universe->iworld);
         screen = fopen(str,"w");
         if (screen == NULL) error->one(FLERR,"Cannot open screen file");
       } else if (strcmp(arg[screenflag],"none") == 0)
         screen = NULL;
       else {
         char str[128];
         sprintf(str,"%s.%d",arg[screenflag],universe->iworld);
         screen = fopen(str,"w");
         if (screen == NULL) error->one(FLERR,"Cannot open screen file");
       }
      else if (strcmp(arg[partscreenflag],"none") == 0)
        screen = NULL;
      else {
        char str[128];
        sprintf(str,"%s.%d",arg[partscreenflag],universe->iworld);
        screen = fopen(str,"w");
        if (screen == NULL) error->one(FLERR,"Cannot open screen file");
      } else screen = NULL;

    if (me == 0)
      if (partlogflag == 0)
       if (logflag == 0) {
         char str[32];
         sprintf(str,"log.lammps.%d",universe->iworld);
         logfile = fopen(str,"w");
         if (logfile == NULL) error->one(FLERR,"Cannot open logfile");
       } else if (strcmp(arg[logflag],"none") == 0)
         logfile = NULL;
       else {
         char str[128];
         sprintf(str,"%s.%d",arg[logflag],universe->iworld);
         logfile = fopen(str,"w");
         if (logfile == NULL) error->one(FLERR,"Cannot open logfile");
       }
      else if (strcmp(arg[partlogflag],"none") == 0)
        logfile = NULL;
      else {
        char str[128];
        sprintf(str,"%s.%d",arg[partlogflag],universe->iworld);
        logfile = fopen(str,"w");
        if (logfile == NULL) error->one(FLERR,"Cannot open logfile");
      } else logfile = NULL;

    if (me == 0) {
      infile = fopen(arg[inflag],"r");
      if (infile == NULL) {
        char str[128];
        sprintf(str,"Cannot open input script %s",arg[inflag]);
        error->one(FLERR,str);
      }
    } else infile = NULL;

    // screen and logfile messages for universe and world

    if (universe->me == 0) {
      if (universe->uscreen) {
        fprintf(universe->uscreen,"LAMMPS (%s)\n",universe->version);
        fprintf(universe->uscreen,"Running on %d partitions of processors\n",
                universe->nworlds);
      }
      if (universe->ulogfile) {
        fprintf(universe->ulogfile,"LAMMPS (%s)\n",universe->version);
        fprintf(universe->ulogfile,"Running on %d partitions of processors\n",
                universe->nworlds);
      }
    }

    if (me == 0) {
      if (screen) {
        fprintf(screen,"LAMMPS (%s)\n",universe->version);
        fprintf(screen,"Processor partition = %d\n",universe->iworld);
      }
      if (logfile) {
        fprintf(logfile,"LAMMPS (%s)\n",universe->version);
        fprintf(logfile,"Processor partition = %d\n",universe->iworld);
      }
    }
  }

  // check consistency of datatype settings in lmptype.h

  if (sizeof(smallint) != sizeof(int))
    error->all(FLERR,"Smallint setting in lmptype.h is invalid");
  if (sizeof(imageint) < sizeof(smallint))
    error->all(FLERR,"Imageint setting in lmptype.h is invalid");
  if (sizeof(tagint) < sizeof(smallint))
    error->all(FLERR,"Tagint setting in lmptype.h is invalid");
  if (sizeof(bigint) < sizeof(imageint) || sizeof(bigint) < sizeof(tagint))
    error->all(FLERR,"Bigint setting in lmptype.h is invalid");

  int mpisize;
  MPI_Type_size(MPI_LMP_TAGINT,&mpisize);
  if (mpisize != sizeof(tagint))
      error->all(FLERR,"MPI_LMP_TAGINT and tagint in "
                 "lmptype.h are not compatible");
  MPI_Type_size(MPI_LMP_BIGINT,&mpisize);
  if (mpisize != sizeof(bigint))
      error->all(FLERR,"MPI_LMP_BIGINT and bigint in "
                 "lmptype.h are not compatible");

#ifdef LAMMPS_SMALLBIG
  if (sizeof(smallint) != 4 || sizeof(imageint) != 4 || 
      sizeof(tagint) != 4 || sizeof(bigint) != 8)
    error->all(FLERR,"Small to big integers are not sized correctly");
#endif
#ifdef LAMMPS_BIGBIG
  if (sizeof(smallint) != 4 || sizeof(imageint) != 8 || 
      sizeof(tagint) != 8 || sizeof(bigint) != 8)
    error->all(FLERR,"Small to big integers are not sized correctly");
#endif
#ifdef LAMMPS_SMALLSMALL
  if (sizeof(smallint) != 4 || sizeof(imageint) != 4 || 
      sizeof(tagint) != 4 || sizeof(bigint) != 4)
    error->all(FLERR,"Small to big integers are not sized correctly");
#endif

  // error check on accelerator packages

  if (cudaflag == 1 && kokkosflag == 1) 
    error->all(FLERR,"Cannot use -cuda on and -kokkos on together");

  // create Cuda class if USER-CUDA installed, unless explicitly switched off
  // instantiation creates dummy Cuda class if USER-CUDA is not installed

  cuda = NULL;
  if (cudaflag == 1) {
    cuda = new Cuda(this);
    if (!cuda->cuda_exists)
      error->all(FLERR,"Cannot use -cuda on without USER-CUDA installed");
  }

  int me;
  MPI_Comm_rank(world,&me);
  if (cuda && me == 0) error->message(FLERR,"USER-CUDA mode is enabled");

  // create Kokkos class if KOKKOS installed, unless explicitly switched off
  // instantiation creates dummy Kokkos class if KOKKOS is not installed
  // add args between kkfirst and kklast to Kokkos instantiation

  kokkos = NULL;
  if (kokkosflag == 1) {
    kokkos = new KokkosLMP(this,kklast-kkfirst,&arg[kkfirst]);
    if (!kokkos->kokkos_exists)
      error->all(FLERR,"Cannot use -kokkos on without KOKKOS installed");
  }

  MPI_Comm_rank(world,&me);
  if (kokkos && me == 0) error->message(FLERR,"KOKKOS mode is enabled");

  // allocate CiteMe class if enabled

  if (citeflag) citeme = new CiteMe(this);
  else citeme = NULL;

  // allocate input class now that MPI is fully setup

  input = new Input(this,narg,arg);

  // allocate top-level classes

  create();
  post_create(npack,pfirst,plast,arg);
  memory->destroy(pfirst);
  memory->destroy(plast);

  // if helpflag set, print help and quit with "success" status

  if (helpflag) {
<<<<<<< HEAD
    if (universe->me == 0) help_message(screen);
=======
    if (universe->me == 0 && screen) help();
>>>>>>> 67771a01
    error->done(0);
  }

  // if restartflag set, invoke 2 commands and quit
  // add args between wdfirst and wdlast to write_data command
  // also add "noinit" to prevent write_data from doing system init

  if (restartflag) {
    char cmd[128];
    sprintf(cmd,"read_restart %s\n",rfile);
    if (restartremapflag) strcat(cmd," remap\n");
    input->one(cmd);
    sprintf(cmd,"write_data %s",dfile);
    for (iarg = wdfirst; iarg < wdlast; iarg++)
      sprintf(&cmd[strlen(cmd)]," %s",arg[iarg]);
    strcat(cmd," noinit\n");
    input->one(cmd);
    error->done(0);
  }
}

/* ----------------------------------------------------------------------
   shutdown LAMMPS
   delete top-level classes
   close screen and log files in world and universe
   output files were already closed in destroy()
   delete fundamental classes
------------------------------------------------------------------------- */

LAMMPS::~LAMMPS()
{
  const int me = comm->me;

  destroy();
  delete citeme;

  double totalclock = MPI_Wtime() - initclock;
  if ((me == 0) && (screen || logfile)) {
    char outtime[128];
    int seconds = fmod(totalclock,60.0);
    totalclock  = (totalclock - seconds) / 60.0;
    int minutes = fmod(totalclock,60.0);
    int hours = (totalclock - minutes) / 60.0;
    sprintf(outtime,"Total wall time: "
            "%d:%02d:%02d\n", hours, minutes, seconds);
    if (screen) fputs(outtime,screen);
    if (logfile) fputs(outtime,logfile);
  }

  if (universe->nworlds == 1) {
    if (screen && screen != stdout) fclose(screen);
    if (logfile) fclose(logfile);
    logfile = NULL;
    if (screen != stdout) screen = NULL;
  } else {
    if (screen && screen != stdout) fclose(screen);
    if (logfile) fclose(logfile);
    if (universe->ulogfile) fclose(universe->ulogfile);
    logfile = NULL;
    if (screen != stdout) screen = NULL;
  }

  if (infile && infile != stdin) fclose(infile);

  if (world != universe->uworld) MPI_Comm_free(&world);

  delete cuda;
  delete kokkos;
  delete [] suffix;
  delete [] suffix2;

  delete input;
  delete universe;
  delete error;
  delete memory;
}

/* ----------------------------------------------------------------------
   allocate single instance of top-level classes
   fundamental classes are allocated in constructor
   some classes have package variants
------------------------------------------------------------------------- */

void LAMMPS::create()
{
  // Comm class must be created before Atom class
  // so that nthreads is defined when create_avec invokes grow()

  if (cuda) comm = new CommCuda(this);
  else if (kokkos) comm = new CommKokkos(this);
  else comm = new CommBrick(this);

  if (cuda) neighbor = new NeighborCuda(this);
  else if (kokkos) neighbor = new NeighborKokkos(this);
  else neighbor = new Neighbor(this);

  if (cuda) domain = new DomainCuda(this);
  else if (kokkos) domain = new DomainKokkos(this);
#ifdef LMP_USER_OMP
  else domain = new DomainOMP(this);
#else
  else domain = new Domain(this);
#endif

  if (kokkos) atom = new AtomKokkos(this);
  else atom = new Atom(this);
  atom->create_avec("atomic",0,NULL,1);

  group = new Group(this);
  force = new Force(this);    // must be after group, to create temperature

  if (cuda) modify = new ModifyCuda(this);
  else if (kokkos) modify = new ModifyKokkos(this);
  else modify = new Modify(this);

  output = new Output(this);  // must be after group, so "all" exists
                              // must be after modify so can create Computes
  update = new Update(this);  // must be after output, force, neighbor
  timer = new Timer(this);
}

/* ----------------------------------------------------------------------
   check suffix consistency with installed packages
   turn off suffix2 = omp if USER-OMP is not installed
   invoke package-specific deafult package commands
     only invoke if suffix is set and enabled
     also check if suffix2 is set
   called from LAMMPS constructor and after clear() command
     so that package-specific core classes have been instantiated
------------------------------------------------------------------------- */

void LAMMPS::post_create(int npack, int *pfirst, int *plast, char **arg)
{
  // default package commands triggered by "-c on" and "-k on"

  if (cuda && cuda->cuda_exists) input->one("package cuda 1");
  if (kokkos && kokkos->kokkos_exists) input->one("package kokkos");

  // suffix will always be set if suffix_enable = 1
  // check that USER-CUDA and KOKKOS package classes were instantiated
  // check that GPU, INTEL, USER-OMP fixes were compiled with LAMMPS

  if (!suffix_enable) return;

  if (strcmp(suffix,"cuda") == 0 && (cuda == NULL || cuda->cuda_exists == 0))
    error->all(FLERR,"Using suffix cuda without USER-CUDA package enabled");
  if (strcmp(suffix,"gpu") == 0 && !modify->check_package("GPU"))
    error->all(FLERR,"Using suffix gpu without GPU package installed");
  if (strcmp(suffix,"intel") == 0 && !modify->check_package("INTEL"))
    error->all(FLERR,"Using suffix intel without USER-INTEL package installed");
  if (strcmp(suffix,"kk") == 0 && 
      (kokkos == NULL || kokkos->kokkos_exists == 0))
    error->all(FLERR,"Using suffix kk without KOKKOS package enabled");
  if (strcmp(suffix,"omp") == 0 && !modify->check_package("OMP"))
    error->all(FLERR,"Using suffix omp without USER-OMP package installed");

  // suffix2 only currently set by -sf intel
  // unset if LAMMPS was not built with USER-OMP package

  if (suffix2 && strcmp(suffix2,"omp") == 0 && !modify->check_package("OMP")) {
    delete [] suffix2;
    suffix2 = NULL;
  }

  if (strcmp(suffix,"gpu") == 0) input->one("package gpu 1");
  if (strcmp(suffix,"intel") == 0) input->one("package intel 1");
  if (strcmp(suffix,"omp") == 0) input->one("package omp 0");

  if (suffix2) {
    if (strcmp(suffix2,"omp") == 0) input->one("package omp 0");
  }

  // invoke any command-line package commands

  if (npack) {
    char str[128];
    for (int i = 0; i < npack; i++) {
      strcpy(str,"package");
      for (int j = pfirst[i]; j < plast[i]; j++) {
        if (strlen(str) + strlen(arg[j]) + 2 > 128)
          error->all(FLERR,"Too many -pk arguments in command line");
        strcat(str," ");
        strcat(str,arg[j]);
      }
      input->one(str);
    }
  }
}

/* ----------------------------------------------------------------------
   initialize top-level classes
   do not initialize Timer class, other classes like Run() do that explicitly
------------------------------------------------------------------------- */

void LAMMPS::init()
{
  update->init();
  force->init();         // pair must come after update due to minimizer
  domain->init();
  atom->init();          // atom must come after force and domain
                         //   atom deletes extra array
                         //   used by fix shear_history::unpack_restart()
                         //   when force->pair->gran_history creates fix ??
                         //   atom_vec init uses deform_vremap
  modify->init();        // modify must come after update, force, atom, domain
  neighbor->init();      // neighbor must come after force, modify
  comm->init();          // comm must come after force, modify, neighbor, atom
  output->init();        // output must come after domain, force, modify
}

/* ----------------------------------------------------------------------
   delete single instance of top-level classes
   fundamental classes are deleted in destructor
------------------------------------------------------------------------- */

void LAMMPS::destroy()
{
  delete update;
  update = NULL;

  delete neighbor;
  neighbor = NULL;

  delete comm;
  comm = NULL;

  delete force;
  force = NULL;

  delete group;
  group = NULL;

  delete output;
  output = NULL;

  delete modify;          // modify must come after output, force, update
                          //   since they delete fixes
  modify = NULL;

  delete domain;          // domain must come after modify
                          //   since fix destructors access domain
  domain = NULL;

  delete atom;            // atom must come after modify, neighbor
                          //   since fixes delete callbacks in atom
  atom = NULL;

  delete timer;
  timer = NULL;
}

/* ----------------------------------------------------------------------
   for each style, print name of all child classes built into executable
------------------------------------------------------------------------- */

void help_message(FILE *fp)
{
  if (fp == NULL) return;

  const int nmax = 500;
  const char *pager = NULL;
  const char **styles = new const char *[nmax];

  // if output is stdout, use pipe to pager

  if (fp == stdout) {
    pager = getenv("PAGER");
    if (pager == NULL) pager = "more";
#if defined(_WIN32)
    fp = _popen(pager,"w");
#else
    fp = popen(pager,"w");
#endif

    // reset to original state, if pipe command fails
    if (fp == NULL) {
      fp = stdout;
      pager = NULL;
    }
  }
  
  // general help message about command line and flags
  fputs("\nLarge-scale Atomic/Molecular Massively Parallel Simulator - "
        LAMMPS_VERSION "-ICMS\n\n"
        "Usage example: lmp_g++ -v t 300 -log none -nc "
        "-echo screen -in in.alloy\n\n",fp);

  fputs("List of command line options supported by this LAMMPS executable:\n"
        " -cuda on/off                 : turn CUDA mode on or off       (-c)\n"
        " -echo none/screen/log/both   : select how to echo input       (-e)\n"
        " -in <filename>               : read input from file not stdin (-i)\n"
        " -help                        : print this help message        (-h)\n"
        " -kokkos on/off ...           : turn KOKKOS mode on or off     (-k)\n"
        " -log none/<filename>         : where to send log output       (-l)\n"
        " -nocite                      : disable writing log.cite file  (-nc)\n"
        " -package style ...           : invoke package command         (-pk)\n"
        " -partition <partition size>  : assign partition sizes         (-p)\n"
        " -plog <basename>             : basename for partition logs    (-pl)\n"
        " -pscreen <basename>          : basename for partition screens (-ps)\n"
        " -restart <restart> <datafile>: convert restart to data file   (-r)\n"
        " -reorder <topology specs>    : processor reordering           (-ro)\n"
        " -screen none/<filename>      : where to send screen output    (-sc)\n"
        " -suffix cuda/gpu/opt/omp     : style suffix to apply          (-sf)\n"
        " -var <varname> <value>       : set index style variable       (-v)\n",fp);

  fputs("\nList of style options included in this LAMMPS executable:\n\n",fp);

  fputs("* Atom styles:",fp);
  int n=0;
#define ATOM_CLASS
#define AtomStyle(key,Class) if (n<nmax) {styles[n]=#key; ++n;}
#include "style_atom.h"
#undef ATOM_CLASS
  print_columns(styles,n,fp);
  if (n==nmax) fputs("\nWARNING: not showing all styles. Increase nmax.",fp);
  fputs("\n\n",fp);

  fputs("* Integrate styles:",fp);
  n=0;
#define INTEGRATE_CLASS
#define IntegrateStyle(key,Class) if (n<nmax) {styles[n]=#key; ++n;}
#include "style_integrate.h"
#undef INTEGRATE_CLASS
  print_columns(styles,n,fp);
  if (n==nmax) fputs("\nWARNING: not showing all styles. Increase nmax.",fp);
  fputs("\n\n",fp);

  fputs("* Minimize styles:",fp);
  n=0;
#define MINIMIZE_CLASS
#define MinimizeStyle(key,Class) if (n<nmax) {styles[n]=#key; ++n;}
#include "style_minimize.h"
#undef MINIMIZE_CLASS
  print_columns(styles,n,fp);
  if (n==nmax) fputs("\nWARNING: not showing all styles. Increase nmax.",fp);
  fputs("\n\n",fp);

  fputs("* Pair styles:",fp);
  n=0;
#define PAIR_CLASS
#define PairStyle(key,Class) if (n<nmax) {styles[n]=#key; ++n;}
#include "style_pair.h"
#undef PAIR_CLASS
  print_columns(styles,n,fp);
  if (n==nmax) fputs("\nWARNING: not showing all styles. Increase nmax.",fp);
  fputs("\n\n",fp);

  fputs("* Bond styles:",fp);
  n=0;
#define BOND_CLASS
#define BondStyle(key,Class) if (n<nmax) {styles[n]=#key; ++n;}
#include "style_bond.h"
#undef BOND_CLASS
  print_columns(styles,n,fp);
  if (n==nmax) fputs("\nWARNING: not showing all styles. Increase nmax.",fp);
  fputs("\n\n",fp);

  fputs("* Angle styles:",fp);
  n=0;
#define ANGLE_CLASS
#define AngleStyle(key,Class) if (n<nmax) {styles[n]=#key; ++n;}
#include "style_angle.h"
#undef ANGLE_CLASS
  print_columns(styles,n,fp);
  if (n==nmax) fputs("\nWARNING: not showing all styles. Increase nmax.",fp);
  fputs("\n\n",fp);

  fputs("* Dihedral styles:",fp);
  n=0;
#define DIHEDRAL_CLASS
#define DihedralStyle(key,Class) if (n<nmax) {styles[n]=#key; ++n;}
#include "style_dihedral.h"
#undef DIHEDRAL_CLASS
  print_columns(styles,n,fp);
  if (n==nmax) fputs("\nWARNING: not showing all styles. Increase nmax.",fp);
  fputs("\n\n",fp);

  fputs("* Improper styles:",fp);
  n=0;
#define IMPROPER_CLASS
#define ImproperStyle(key,Class) if (n<nmax) {styles[n]=#key; ++n;}
#include "style_improper.h"
#undef IMPROPER_CLASS
  print_columns(styles,n,fp);
  if (n==nmax) fputs("\nWARNING: not showing all styles. Increase nmax.",fp);
  fputs("\n\n",fp);

  fputs("* KSpace styles:",fp);
  n=0;
#define KSPACE_CLASS
#define KSpaceStyle(key,Class) if (n<nmax) {styles[n]=#key; ++n;}
#include "style_kspace.h"
#undef KSPACE_CLASS
  print_columns(styles,n,fp);
  if (n==nmax) fputs("\nWARNING: not showing all styles. Increase nmax.",fp);
  fputs("\n\n",fp);

  fputs("* Fix styles:",fp);
  n=0;
#define FIX_CLASS
#define FixStyle(key,Class) if (n<nmax) {styles[n]=#key; ++n;}
#include "style_fix.h"
#undef FIX_CLASS
  print_columns(styles,n,fp);
  if (n==nmax) fputs("\nWARNING: not showing all styles. Increase nmax.",fp);
  fputs("\n\n",fp);

  fputs("* Compute styles:",fp);
  n=0;
#define COMPUTE_CLASS
#define ComputeStyle(key,Class) if (n<nmax) {styles[n]=#key; ++n;}
#include "style_compute.h"
#undef COMPUTE_CLASS
  print_columns(styles,n,fp);
  if (n==nmax) fputs("\nWARNING: not showing all styles. Increase nmax.",fp);
  fputs("\n\n",fp);

  fputs("* Region styles:",fp);
  n=0;
#define REGION_CLASS
#define RegionStyle(key,Class) if (n<nmax) {styles[n]=#key; ++n;}
#include "style_region.h"
#undef REGION_CLASS
  print_columns(styles,n,fp);
  if (n==nmax) fputs("\nWARNING: not showing all styles. Increase nmax.",fp);
  fputs("\n\n",fp);

  fputs("* Dump styles:",fp);
  n=0;
#define DUMP_CLASS
#define DumpStyle(key,Class) if (n<nmax) {styles[n]=#key; ++n;}
#include "style_dump.h"
#undef DUMP_CLASS
  print_columns(styles,n,fp);
  if (n==nmax) fputs("\nWARNING: not showing all styles. Increase nmax.",fp);
  fputs("\n\n",fp);

  fputs("* Command styles (add-on input script commands):",fp);
  n=0;
#define COMMAND_CLASS
#define CommandStyle(key,Class) if (n<nmax) {styles[n]=#key; ++n;}
#include "style_command.h"
#undef COMMAND_CLASS
  print_columns(styles,n,fp);
  if (n==nmax) fputs("\nWARNING: not showing all styles. Increase nmax.",fp);
  fputs("\n\n",fp);
  delete[] styles;

  // wait for pager, if active
  if (pager != NULL) pclose(fp);
}

/* ----------------------------------------------------------------------
   sort and format the -h style name output
------------------------------------------------------------------------- */

static int cmpstringp(const void *p1, const void *p2)
{
  return strcmp(* (char * const *) p1, * (char * const *) p2);
}

static void print_columns(const char **styles, const int num, FILE *fp)
{
  int len,i;

  qsort(styles,num,sizeof(const char *),&cmpstringp);

  int pos = 80;
  for (i = 0; i < num; ++i) {

    // skip "secret" styles
    if (isupper(styles[i][0])) continue;

    len = strlen(styles[i]);
    if (pos + len > 80) {
      fprintf(fp,"\n");
      pos = 0;
    }

    if (len < 16) {
      fprintf(fp,"%-16s",styles[i]);
      pos += 16;
    } else if (len < 32) {
      fprintf(fp,"%-32s",styles[i]);
      pos += 32;
    } else if (len < 48) {
      fprintf(fp,"%-48s",styles[i]);
      pos += 48;
    } else if (len < 64) {
      fprintf(fp,"%-64s",styles[i]);
      pos += 64;
    } else {
      fprintf(fp,"%-80s",styles[i]);
      pos += 80;
    }
  }
}<|MERGE_RESOLUTION|>--- conflicted
+++ resolved
@@ -103,7 +103,7 @@
   int wdfirst,wdlast;
   int kkfirst,kklast;
 
- int npack = 0;
+  int npack = 0;
   int *pfirst = NULL;
   int *plast = NULL;
 
@@ -519,11 +519,7 @@
   // if helpflag set, print help and quit with "success" status
 
   if (helpflag) {
-<<<<<<< HEAD
     if (universe->me == 0) help_message(screen);
-=======
-    if (universe->me == 0 && screen) help();
->>>>>>> 67771a01
     error->done(0);
   }
 
