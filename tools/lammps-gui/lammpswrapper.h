--- conflicted
+++ resolved
@@ -32,12 +32,6 @@
     int version();
     int extract_setting(const char *keyword);
     void *extract_global(const char *keyword);
-<<<<<<< HEAD
-    void *extract_atom(const char *keyword);
-
-    int id_count(const char *idtype);
-    int id_name(const char *idtype, int idx, char *buf, int buflen);
-=======
     void *extract_pair(const char *keyword);
     void *extract_atom(const char *keyword);
     double extract_variable(const char *keyword);
@@ -47,7 +41,6 @@
     int style_count(const char *keyword);
     int style_name(const char *keyword, int idx, char *buf, int buflen);
     int variable_info(int idx, char *buf, int buflen);
->>>>>>> 05e836f5
 
     double get_thermo(const char *keyword);
     void *last_thermo(const char *keyword, int idx);
